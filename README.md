--- conflicted
+++ resolved
@@ -3,26 +3,7 @@
 ![.github/workflows/check.yml](https://github.com/ably/ably-java/workflows/.github/workflows/check.yml/badge.svg)
 ![.github/workflows/integration-test.yml](https://github.com/ably/ably-java/workflows/.github/workflows/integration-test.yml/badge.svg)
 
-<<<<<<< HEAD
 ## Overview
-=======
-_[Ably](https://ably.com) is the platform that powers synchronized digital experiences in realtime. Whether attending an event in a virtual venue, receiving realtime financial information, or monitoring live car performance data – consumers simply expect realtime digital experiences as standard. Ably provides a suite of APIs to build, extend, and deliver powerful digital experiences in realtime for more than 250 million devices across 80 countries each month. Organizations like Bloomberg, HubSpot, Verizon, and Hopin depend on Ably’s platform to offload the growing complexity of business-critical realtime data synchronization at global scale. For more information, see the [Ably documentation](https://ably.com/documentation)._
-
-This is a Java Realtime and REST client library for Ably. The library currently targets the [Ably client library features spec](https://www.ably.io/documentation/client-lib-development-guide/features/) Version 1.2. View the [features that this client library supports](#feature-support) and any [known limitations](#known-limitations).
-
-## Supported Platforms
-
-This SDK supports the following platforms:
-
-**Java:** Java 7+
-
-**Android:** android-19 or newer as a target SDK, android-16 or newer as a target platform
-
-We regression-test the library against a selection of Java and Android platforms (which will change over time, but usually consists of the versions that are supported upstream). Please refer to [.travis.yml](./.travis.yml) for the set of versions that currently undergo CI testing..
-
-We'll happily support (and investigate reported problems with) any reasonably-widely-used platform, Java or Android.
-If you find any compatibility issues, please [do raise an issue](https://github.com/ably/ably-java/issues/new) in this repository or [contact Ably customer support](https://support.ably.io/) for advice.
->>>>>>> 270bbc0d
 
 A Java Realtime and REST client library for [Ably Realtime](https://www.ably.io), the realtime messaging and data delivery service. This library currently targets the [Ably client library features spec](https://www.ably.io/documentation/client-lib-development-guide/features/) Version 1.2. You can jump to the '[Known Limitations](#known-limitations)' section to see the features this client library does not yet support or [view our client library SDKs feature support matrix](https://www.ably.io/download/sdk-feature-support-matrix) to see the list of all the available features.
 
@@ -54,15 +35,7 @@
 
 ## Usage
 
-<<<<<<< HEAD
 Please refer to the [documentation](https://www.ably.io/documentation) for a full API reference.
-=======
-This library targets the Ably 1.2 client library specification and supports [all principal 1.2 features](https://www.ably.io/download/sdk-feature-support-matrix).
-
-## Known limitations
-
-There are no recorded limitations for this client library SDK.
->>>>>>> 270bbc0d
 
 ### Using the Realtime API
 
@@ -489,153 +462,7 @@
 
 ## Resources
 
-<<<<<<< HEAD
 Visit https://www.ably.io/documentation for a complete API reference and more examples.
-=======
-You can run just the Checkstyle rules on their own using:
-
-    ./gradlew checkstyleMain
-
-### CodeNarc
-
-We use [CodeNarc](https://codenarc.org/) to enforce code style in our Gradle build scripts, which are all written in Groovy.
-
-You can run CodeNarc over all build scripts in this repository using:
-
-    ./gradlew checkWithCodenarc
-
-For more details see the [`gradle-lint`](gradle-lint) project.
-
-### IDE Support
-
-We have a root [`.editorconfig`](.editorconfig) file, supporting [EditorConfig](https://editorconfig.org/), which should be of assistance within most IDEs. e.g.:
-
-- [VS Code](https://code.visualstudio.com/) using the [EditorConfig plugin](https://marketplace.visualstudio.com/items?itemName=EditorConfig.EditorConfig)
-- [IntelliJ IDEA](https://www.jetbrains.com/idea/) using the [bundled plugin](https://www.jetbrains.com/help/idea/configuring-code-style.html#editorconfig).
-
-## Tests
-
-A gradle wrapper is included so these tasks can run without any prior installation of gradle. The Linux/OSX form of the commands, given below, is:
-
-    ./gradlew <task name>
-
-but on Windows there is a batch file:
-
-    gradlew.bat <task name>
-
-Tests are based on JUnit, and there are separate suites for the REST and Realtime libraries, with gradle tasks
-for the JRE-specific library:
-
-    ./gradlew java:testRestSuite
-
-    ./gradlew java:testRealtimeSuite
-
-To run tests against a specific host, specify in the environment:
-
-    env ABLY_ENV=staging ./gradlew testRealtimeSuite
-
-Tests will run against the sandbox environment by default.
-
-Tests can be run on the Android-specific library. An Android device must be connected,
-either a real device or the Android emulator.
-
-    ./gradlew android:connectedAndroidTest
-
-We also have a small, fledgling set of unit tests which do not communicate with Ably's servers.
-The plan is to expand this collection of tests in due course:
-
-    ./gradlew java:runUnitTests
-
-### Interactive push tests
-
-End-to-end tests for push notifications (ie where the Android client is the target) can be tested interactively via a [separate app](https://github.com/ably/push-example-android).
-There are [instructions there](https://github.com/ably/push-example-android#using-this-app-yourself) for setting up the necessary FCM account, configuring the credentials and other parameters,
-in order to get end-to-end FCM notifications working.
-
-## Developing this library with an IDE
-
-The gradle project files can be imported to create projects in IntelliJ IDEA, Eclipse and Android Studio.
-
-### Importing into IntelliJ
-
-The top-level ably-java project can be imported into IntelliJ IDEA, enabling development of both the java and android projects. This has been tested with IntelliJ IDEA Ultimate 2017.2. To import into IDEA:
-
-- do File->New->Project from Existing Sources...
-- select ably-java/settings.gradle
-- in the import dialog, check "Use auto-import" and uncheck "Create separate module per source set"
-- select "ok"
-
-This will create a project with separate java and android modules.
-
-Interactive run/debug configurations to execute the unit tests can be created as follows:
-- select Run->Edit configurations ...
-- for the java project, create a new "JUnit" run configuration; or for the android project create a new "Android Instrumented Tests" configuration;
-- select the Class as RealtimeSuite or RestSuite;
-- select the relevant module for the classpath.
-
-In order to run the Android configuration it is necessary to set up the Android SDK path by selecting a project of module and opening the module settings. The Android SDK needs to be added under Platform Settings->SDKs.
-
-### Importing into Eclipse
-
-The top-level ably-java project can be imported into Eclipse, enabling development of the java project only. The Eclipse Android development plugin (ADT) is no longer supported. This has been tested with Eclipse Oxygen.2
-
-To import into Eclipse:
-
-- do File->Import->Gradle->Existing Gradle project;
-- follow the wizard steps, selecting the ably-java root directory.
-
-This will create two projects in the workspace; one for the top-level ably-java project, and one for the java project.
-
-Interactive run/debug configurations for the java project can be created as follows:
-- select Run->Run configurations ...
-- create a new JUnit configuration
-- select the java project;
-- select the Class as RealtimeSuite or RestSuite;
-- select JUnit 4 as the test runner.
-
-### Importing into Android studio
-
-Android studio does not include the components required to support development of the java project, it is not capable of importing the multi-level ably-java gradle project. It is possible to import the android project as a standalone project into Android Studio by deleting the top-level settings.gradle file, which effectively decouples the android and java projects.
-
-This has been tested with Android Studio 3.0.1.
-
-To import into Android Studio:
-- do Import project (Gradle, Eclipse ADT, etc);
-- select ably-java/android/build.gradle;
-- select OK to Gradle Sync.
-
-This creates a single android project and module.
-
-Configuration of Run/Debug configurations for running the unit tests on Android is the same as for IntelliJ IDEA (above).
-
-## Release process
-
-This library uses [semantic versioning](http://semver.org/). For each release, the following needs to be done:
-
-1. Create a branch for the release, named like `release/1.2.8`
-2. Replace all references of the current version number with the new version number (check this file [README.md](./README.md) and [common.gradle](./common.gradle)) and commit the changes
-3. Run [`github_changelog_generator`](https://github.com/skywinder/Github-Changelog-Generator) to update the [CHANGELOG](./CHANGELOG.md):
-    * This might work: `github_changelog_generator -u ably -p ably-java --header-label="# Changelog" --release-branch=release/1.2.8 --future-release=v1.2.8`
-    * But your mileage may vary as it can error. Perhaps more reliable is something like: `github_changelog_generator -u ably -p ably-java --since-tag v1.2.7 --output delta.md` and then manually merge the delta contents in to the main change log
-4. Commit [CHANGELOG](./CHANGELOG.md)
-5. Make a PR against `main`
-6. Once the PR is approved, merge it into `main`
-7. Add a tag and push to origin - e.g.: `git tag v1.2.8 && git push origin v1.2.8`
-8. Create the release on Github including populating the release notes
-9. Assemble and Upload ([see below](#publishing-to-maven-central) for details) - but the overall order to follow is:
-    1. Comment out local `repository` lines in the two `maven.gradle` files temporarily (this is horrible but is [to be fixed soon](https://github.com/ably/ably-java/issues/566))
-    2. Run `./gradlew java:assembleRelease` to build and upload `ably-java` to Nexus staging repository
-    3. Run `./gradlew android:assembleRelease` build and upload `ably-android` to Nexus staging repository
-    4. Find the new staging repository using the [Nexus Repository Manager](https://oss.sonatype.org/#stagingRepositories)
-    5. Check that it contains Android and Java releases
-    6. "Close" it - this will take a few minutes during which time it will say (after a refresh of your browser) that "Activity: Operation in Progress"
-    7. Once it has closed you will have "Release" available. You can allow it to "automatically drop" after successful release. A refresh or two later of the browser and the staging repository will have disappeared from the list (i.e. it's been dropped which implies it was released successfully)
-    8. A [search for Ably packages](https://oss.sonatype.org/#nexus-search;quick~io.ably) should now list the new version for both `ably-android` and `ably-java`
-
-### Signing
-
-If you've not configured the signing key in your [Gradle properties](https://docs.gradle.org/current/userguide/build_environment.html#sec:gradle_configuration_properties) then release builds will complain:
->>>>>>> 270bbc0d
 
 ### Example projects:
 - [Ably Asset Tracking SDKs for Android](https://github.com/ably/ably-asset-tracking-android/blob/main/README.md#useful-resources)
