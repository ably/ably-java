--- conflicted
+++ resolved
@@ -6,10 +6,6 @@
 
 A Java Realtime and REST client library for [Ably Realtime](https://www.ably.io), the realtime messaging and data delivery service.
 
-## Beta notice
-
-This is a beta release of the Ably 1.1 library specification. A stable 1.1.0 release will be made in due course.
-
 ## Supported Platforms
 
 This SDK supports the following platforms:
@@ -34,21 +30,13 @@
 For [Java](https://bintray.com/ably-io/ably/ably-java/_latestVersion):
 
 ```
-<<<<<<< HEAD
-compile 'io.ably:ably-java:1.1.0-RC1'
-=======
-compile 'io.ably:ably-java:1.0.12'
->>>>>>> a1dc0531
+compile 'io.ably:ably-java:1.1.0'
 ```
 
 For [Android](https://bintray.com/ably-io/ably/ably-android/_latestVersion):
 
 ```
-<<<<<<< HEAD
-compile 'io.ably:ably-android:1.1.0-RC1'
-=======
-compile 'io.ably:ably-android:1.0.12'
->>>>>>> a1dc0531
+compile 'io.ably:ably-android:1.1.0'
 ```
 
 The library is hosted on the [Jcenter repository](https://bintray.com/ably-io/ably), so you need to ensure that the repo is referenced also; IDEs will typically include this by default:
@@ -533,17 +521,11 @@
 
 ### Release notes
 
-<<<<<<< HEAD
 * Create a branch for the release, named like `release-1.1.0`
 * Replace all references of the current version number with the new version number (check this file [README.md](./README.md) and [common.gradle](./common.gradle)) and commit the changes
 * Run [`github_changelog_generator`](https://github.com/skywinder/Github-Changelog-Generator) to update the [CHANGELOG](./CHANGELOG.md): `github_changelog_generator -u ably -p ably-java --header-label="# Changelog" --release-branch=release-1.1.0 --future-release=v1.0.8` 
-=======
-* Create a branch for the release, named like `release-1.0.12`
-* Replace all references of the current version number with the new version number (check this file [README.md](./README.md) and [common.gradle](./common.gradle)) and commit the changes
-* Run [`github_changelog_generator`](https://github.com/skywinder/Github-Changelog-Generator) to update the [CHANGELOG](./CHANGELOG.md): `github_changelog_generator -u ably -p ably-java --header-label="# Changelog" --release-branch=release-1.0.12 --future-release=v1.0.8` 
->>>>>>> a1dc0531
 * Commit [CHANGELOG](./CHANGELOG.md)
-* Add a tag and push to origin such as `git tag v1.0.7; git push origin v1.0.7`
+* Add a tag and push to origin such as `git tag v1.1.0; git push origin v1.1.0`
 * Make a PR against `develop`
 * Once the PR is approved, merge it into `develop`
 * Fast-forward the master branch: `git checkout master && git merge --ff-only develop && git push origin master`
@@ -555,21 +537,12 @@
 
 ### Publishing to JCenter (Maven)
 
-<<<<<<< HEAD
 * Go to the home page for the package; eg https://bintray.com/ably-io/ably/ably-java. Select [New version](https://bintray.com/ably-io/ably/ably-java/new/version), enter the new version such as "1.1.0" in name and save
 * Run `./gradlew java:assembleRelease` locally to generate the files
 * Open local relative folder such as `./java/build/release/1.1.0/io/ably/ably-java/1.1.0`
 * Then go to the new version in JFrog Bintray; eg https://bintray.com/ably-io/ably/ably-java/1.1.0, then click on the link to upload via the UI in the "Upload files" section
 * Type in `io/ably/ably-java/1.1.0` into "Target Repository Path" ensuring the correct version is included. The drag in the files in `java/build/release/1.1.0/`. Upload all the `.jar` files and the `.pom` file.
 * You will see a notice "You have 4 unpublished item(s) for this version", make sure you click "Publish". Wait a few minutes and check that your version has all the necessary files at https://bintray.com/ably-io/ably/ably-java/1.1.0?sort=&order=#files/io/ably/ably-java/1.1.0 for example.
-=======
-* Go to the home page for the package; eg https://bintray.com/ably-io/ably/ably-java. Select [New version](https://bintray.com/ably-io/ably/ably-java/new/version), enter the new version such as "1.0.12" in name and save
-* Run `./gradlew java:assembleRelease` locally to generate the files
-* Open local relative folder such as `./java/build/release/1.0.12/io/ably/ably-java/1.0.12`
-* Then go to the new version in JFrog Bintray; eg https://bintray.com/ably-io/ably/ably-java/1.0.12, then click on the link to upload via the UI in the "Upload files" section
-* Type in `io/ably/ably-java/1.0.12` into "Target Repository Path" ensuring the correct version is included. The drag in the files in `java/build/release/1.0.12/`. Upload all the `.jar` files and the `.pom` file.
-* You will see a notice "You have 4 unpublished item(s) for this version", make sure you click "Publish". Wait a few minutes and check that your version has all the necessary files at https://bintray.com/ably-io/ably/ably-java/1.0.12?sort=&order=#files/io/ably/ably-java/1.0.12 for example.
->>>>>>> a1dc0531
 * Update the README text in Bintray.
 
 ### Create release on Github
@@ -578,11 +551,7 @@
 
 Similarly for the Android release at https://bintray.com/ably-io/ably/ably-android.
 Run `gradle android:assembleRelease` locally to generate the files, and drag in the files in
-<<<<<<< HEAD
 `./android/build/release/1.1.0/io/ably/ably-android/1.1.0`. In this case upload the `.jar` files, the `.pom` file and the `.aar` file.
-=======
-`./android/build/release/1.0.12/io/ably/ably-android/1.0.12`. In this case upload the `.jar` files, the `.pom` file and the `.aar` file.
->>>>>>> a1dc0531
 
 ## Support, feedback and troubleshooting
 
