--- conflicted
+++ resolved
@@ -330,7 +330,46 @@
 long serviceTime = ably.time();
 ```
 
-<<<<<<< HEAD
+### Logging ###
+
+You can get log output from the library by modifying the log level:
+
+```java
+import io.ably.lib.util.Log;
+
+ClientOptions opts = new ClientOptions(key);
+opts.logLevel = Log.VERBOSE;
+AblyRest ably = new AblyRest(opts);
+...
+```
+
+By default, log output will go to `System.out` for the java library, and logcat for Android.
+
+You can redirect the log output to a logger of your own by specifying a custom log handler:
+
+```java
+import io.ably.lib.util.Log.LogHandler;
+
+ClientOptions opts = new ClientOptions(key);
+opts.logHandler = new LogHandler() {
+	public void println(int severity, String tag, String msg, Throwable tr) {
+		/* handle log output here ... */
+	}
+};
+AblyRest ably = new AblyRest(opts);
+...
+```
+
+Note that any logger you specify in this way has global scope - it will set as a static of the library
+and will apply to all Ably library instances. If you need to release your custom logger so that it can be
+garbage-collected, you need to clear that static reference:
+
+```java
+import io.ably.lib.util.Log;
+
+Log.setHandler(null);
+```
+
 ## Using the Push API
 
 ### Delivering push notifications
@@ -405,47 +444,6 @@
 ### Managing devices and subscriptions
 
 See https://www.ably.io/documentation/general/push/admin for details of the push admin API.
-=======
-### Logging ###
-
-You can get log output from the library by modifying the log level:
-
-```java
-import io.ably.lib.util.Log;
-
-ClientOptions opts = new ClientOptions(key);
-opts.logLevel = Log.VERBOSE;
-AblyRest ably = new AblyRest(opts);
-...
-```
-
-By default, log output will go to `System.out` for the java library, and logcat for Android.
-
-You can redirect the log output to a logger of your own by specifying a custom log handler:
-
-```java
-import io.ably.lib.util.Log.LogHandler;
-
-ClientOptions opts = new ClientOptions(key);
-opts.logHandler = new LogHandler() {
-	public void println(int severity, String tag, String msg, Throwable tr) {
-		/* handle log output here ... */
-	}
-};
-AblyRest ably = new AblyRest(opts);
-...
-```
-
-Note that any logger you specify in this way has global scope - it will set as a static of the library
-and will apply to all Ably library instances. If you need to release your custom logger so that it can be
-garbage-collected, you need to clear that static reference:
-
-```java
-import io.ably.lib.util.Log;
-
-Log.setHandler(null);
-```
->>>>>>> cade7dfe
 
 ## Building ##
 
