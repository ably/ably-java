--- conflicted
+++ resolved
@@ -44,10 +44,6 @@
     public String key;
 
     /**
-<<<<<<< HEAD
-     * A public identifier for this connection, used to identify
-     * this member in presence events and message ids.
-=======
      * The recovery key string can be used by another client to recover this connection's state in the recover client options property.
      * See <a href="https://ably.com/docs/realtime/connection#connection-state-recover-options">connection state recover options</a>
      * for more information.
@@ -60,23 +56,8 @@
      * A unique public identifier for this connection, used to identify this member.
      * <p>
      * Spec: RTN8
->>>>>>> ba58297e
      */
     public String id;
-
-    /**
-<<<<<<< HEAD
-     * Causes the library to re-attempt connection, if it was previously explicitly
-     * closed by the user, or was closed as a result of an unrecoverable error.
-=======
-     * The serial number of the last message to be received on this connection,
-     * used automatically by the library when recovering or resuming a connection.
-     * When recovering a connection explicitly, the recoveryKey is used in the recover
-     * client options as it contains both the key and the last message serial.
-     * <p>
-     * Spec: RTN10
-     */
-    public long serial;
 
     /**
      * Explicitly calling connect() is unnecessary unless the autoConnect attribute of the {@link io.ably.lib.types.ClientOptions}
@@ -85,25 +66,18 @@
      * entering the {@link ConnectionState#connecting} state.
      * <p>
      * Spec: RTC1b, RTN3, RTN11
->>>>>>> ba58297e
      */
     public void connect() {
         connectionManager.connect();
     }
 
     /**
-<<<<<<< HEAD
-     * Send a heartbeat message to the Ably service and await a response.
-     *
-     * @param listener a listener to be notified of the outcome of this message.
-=======
      * When connected, sends a heartbeat ping to the Ably server and executes the callback with any error and the response
      * time in milliseconds when a heartbeat ping request is echoed from the server.
      * This can be useful for measuring true round-trip latency to the connected Ably server.
      * @param listener A listener to be notified of success or failure.
      * <p>
      * Spec: RTN13
->>>>>>> ba58297e
      */
     public void ping(CompletionListener listener) {
         connectionManager.ping(listener);
