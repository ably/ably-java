--- conflicted
+++ resolved
@@ -3,11 +3,7 @@
 }
 
 group = 'io.ably'
-<<<<<<< HEAD
-version = '1.1.0-RC1'
-=======
-version = '1.0.12'
->>>>>>> a1dc0531
+version = '1.1.0'
 description = """Ably java client library"""
 
 tasks.withType(Javadoc) {
