--- conflicted
+++ resolved
@@ -293,7 +293,6 @@
 		}
 
 		/**
-<<<<<<< HEAD
 		 * Internal, when TokenParams are provided, the values of each attribute are not merged,
 		 * but instead replace all corresponding values, even when null.
 		 *
@@ -333,7 +332,9 @@
 				copy.timestamp = tokenParams.timestamp;
 			}
 			return copy;
-=======
+		}
+
+		/**
 		 * Stores the TokenParams arguments as defaults for subsequent authorisations
 		 * with the exception of the attributes {@link TokenParams#timestamp}
 		 * <p>
@@ -346,7 +347,6 @@
 			result.capability = this.capability;
 			result.clientId = this.clientId;
 			return result;
->>>>>>> 2bf0bfcc
 		}
 	}
 
@@ -444,15 +444,10 @@
 				TokenParams.copy(ably.options.defaultTokenParams).replace(params);
 
 		/* Spec: RSA10g */
-<<<<<<< HEAD
-		storeAuthOptions(options);
-		storeTokenParams(params);
-=======
 		if (options != null)
 			this.authOptions = options.storedValues();
 		if (params != null)
 			this.tokenParams = params.storedValues();
->>>>>>> 2bf0bfcc
 
 		return tokenAuth.authorise(options, params);
 	}
@@ -466,21 +461,9 @@
 	 * @throws AblyException
 	 */
 	public TokenDetails requestToken(TokenParams params, AuthOptions options) throws AblyException {
-<<<<<<< HEAD
-		/* Spec: RSA8e */
-		options = (options == null) ? this.authOptions : authOptions.replace(options);
-		params = (params == null) ? ably.options.defaultTokenParams :
-				TokenParams.copy(ably.options.defaultTokenParams).replace(params);
-=======
 		/* merge supplied options with the already-known options */
 		final AuthOptions tokenOptions = (options == null) ? authOptions : options.merge(authOptions);
 		params = (params == null) ? tokenParams : params;
-
-		/* set up the request params */
-		if(params == null) params = new TokenParams();
-		if(params.clientId == null)
-			params.clientId = ably.clientId;
->>>>>>> 2bf0bfcc
 
 		params.capability = Capability.c14n(params.capability);
 
