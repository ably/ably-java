--- conflicted
+++ resolved
@@ -3,11 +3,8 @@
 import io.ably.lib.objects.state.ObjectsStateChange;
 import io.ably.lib.objects.type.counter.LiveCounter;
 import io.ably.lib.objects.type.map.LiveMap;
-<<<<<<< HEAD
 import io.ably.lib.objects.type.map.LiveMapValue;
 import io.ably.lib.types.Callback;
-=======
->>>>>>> 7023ff6e
 import org.jetbrains.annotations.Blocking;
 import org.jetbrains.annotations.NonBlocking;
 import org.jetbrains.annotations.NotNull;
@@ -127,11 +124,7 @@
      * @param callback the callback to handle the result or error.
      */
     @NonBlocking
-<<<<<<< HEAD
-    void createMapAsync(@NotNull Callback<@NotNull LiveMap> callback);
-=======
-    void createMapAsync(@NotNull LiveMap liveMap, @NotNull ObjectsCallback<@NotNull LiveMap> callback);
->>>>>>> 7023ff6e
+    void createMapAsync(@NotNull ObjectsCallback<@NotNull LiveMap> callback);
 
     /**
      * Asynchronously creates a new LiveMap with type-safe entries that can be Boolean, Binary, Number, String, JsonArray, JsonObject, LiveCounter, or LiveMap.
@@ -145,11 +138,7 @@
      * @param callback the callback to handle the result or error.
      */
     @NonBlocking
-<<<<<<< HEAD
-    void createMapAsync(@NotNull Map<String, LiveMapValue> entries, @NotNull Callback<@NotNull LiveMap> callback);
-=======
-    void createMapAsync(@NotNull LiveCounter liveCounter, @NotNull ObjectsCallback<@NotNull LiveMap> callback);
->>>>>>> 7023ff6e
+    void createMapAsync(@NotNull Map<String, LiveMapValue> entries, @NotNull ObjectsCallback<@NotNull LiveMap> callback);
 
     /**
      * Asynchronously creates a new LiveCounter with an initial value of 0.
@@ -161,11 +150,7 @@
      * @param callback the callback to handle the result or error.
      */
     @NonBlocking
-<<<<<<< HEAD
-    void createCounterAsync(@NotNull Callback<@NotNull LiveCounter> callback);
-=======
-    void createMapAsync(@NotNull Map<String, Object> map, @NotNull ObjectsCallback<@NotNull LiveMap> callback);
->>>>>>> 7023ff6e
+    void createCounterAsync(@NotNull ObjectsCallback<@NotNull LiveCounter> callback);
 
     /**
      * Asynchronously creates a new LiveCounter with an initial value.
@@ -178,9 +163,5 @@
      * @param callback the callback to handle the result or error.
      */
     @NonBlocking
-<<<<<<< HEAD
-    void createCounterAsync(@NotNull Number initialValue, @NotNull Callback<@NotNull LiveCounter> callback);
-=======
-    void createCounterAsync(@NotNull Long initialValue, @NotNull ObjectsCallback<@NotNull LiveCounter> callback);
->>>>>>> 7023ff6e
+    void createCounterAsync(@NotNull Number initialValue, @NotNull ObjectsCallback<@NotNull LiveCounter> callback);
 }