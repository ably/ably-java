--- conflicted
+++ resolved
@@ -112,11 +112,7 @@
      * @param callback the callback to handle the result or any errors.
      */
     @NonBlocking
-<<<<<<< HEAD
-    void setAsync(@NotNull String keyName, @NotNull LiveMapValue value, @NotNull Callback<Void> callback);
-=======
-    void setAsync(@NotNull String keyName, @NotNull Object value, @NotNull ObjectsCallback<Void> callback);
->>>>>>> 7023ff6e
+    void setAsync(@NotNull String keyName, @NotNull LiveMapValue value, @NotNull ObjectsCallback<Void> callback);
 
     /**
      * Asynchronously removes the specified key and its associated value from the map.
