--- conflicted
+++ resolved
@@ -197,7 +197,12 @@
     public boolean pushFullWait = false;
 
     /**
-<<<<<<< HEAD
+     If enabled, every REST request to Ably includes a `request_id` query string parameter. This request ID
+     remain the same if a request is retried to a fallback host.
+     */
+    public boolean addRequestIds = false;
+
+    /**
      * Map of agents that will be appended to the agent header.
      *
      * This should only be used by Ably-authored SDKs.
@@ -208,10 +213,4 @@
      * Agent versions are optional, if you don't want to specify it pass `null` as the map entry value.
      */
     public Map<String, String> agents;
-=======
-     If enabled, every REST request to Ably includes a `request_id` query string parameter. This request ID
-     remain the same if a request is retried to a fallback host.
-     */
-    public boolean addRequestIds = false;
->>>>>>> 28d2f810
 }