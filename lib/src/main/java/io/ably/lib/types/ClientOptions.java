package io.ably.lib.types;

import io.ably.lib.push.Storage;
import io.ably.lib.rest.Auth.AuthOptions;
import io.ably.lib.rest.Auth.TokenParams;
import io.ably.lib.transport.Defaults;
import io.ably.lib.util.Log;
import io.ably.lib.util.Log.LogHandler;

import java.util.Map;

/**
 * Options: Ably library options for REST and Realtime APIs
 */
public class ClientOptions extends AuthOptions {

    /**
     * Default constructor
     */
    public ClientOptions() {}

    /**
     * Construct an options with a single key string. The key string is obtained
     * from the application dashboard.
     * @param key the key string
     * @throws AblyException if the key is not in a valid format
     */
    public ClientOptions(String key) throws AblyException {
        super(key);
        logLevel = Log.defaultLevel;
    }

    /**
     * The id of the client represented by this instance. The clientId is relevant
     * to presence operations, where the clientId is the principal identifier of the
     * client in presence update messages. The clientId is also relevant to
     * authentication; a token issued for a specific client may be used to authenticate
     * the bearer of that token to the service.
     */
    public String clientId;

    /**
     * Log level; controls the level of verbosity of log messages from the library.
     */
    public int logLevel;

    /**
     * Log handler: allows the client to intercept log messages and handle them in a
     * client-specific way.
     */
    public LogHandler logHandler;


    /**
     * Encrypted transport: if true, TLS will be used for all connections (whether REST/HTTP
     * or Realtime WebSocket or Comet connections).
     */
    public boolean tls = true;

    /**
     * FIXME: unused
     */
    public Map<String, String> headers;

    /**
     * For development environments only; allows a non-default Ably host to be specified.
     */
    public String restHost;

    /**
     * For development environments only; allows a non-default Ably host to be specified for
     * websocket connections.
     */
    public String realtimeHost;

    /**
     * For development environments only; allows a non-default Ably port to be specified.
     */
    public int port;

    /**
     * For development environments only; allows a non-default Ably TLS port to be specified.
     */
    public int tlsPort;

    /**
     * If false, suppresses the automatic initiation of a connection when the library is instanced.
     */
    public boolean autoConnect = true;

    /**
     * If false, forces the library to use the JSON encoding for REST and Realtime operations,
     * instead of the default binary msgpack encoding.
     */
    public boolean useBinaryProtocol = true;

    /**
     * If false, suppresses the default queueing of messages when connection states that
     * anticipate imminent connection (connecting and disconnected). Instead, publish and
     * presence state changes will fail immediately if not in the connected state.
     */
    public boolean queueMessages = true;

    /**
     * If false, suppresses messages originating from this connection being echoed back
     * on the same connection.
     */
    public boolean echoMessages = true;

    /**
     * A connection recovery string, specified by a client when initialising the library
     * with the intention of inheriting the state of an earlier connection. See the Ably
     * Realtime API documentation for further information on connection state recovery.
     */
    public String recover;

    /**
     * Proxy settings
     */
    public ProxyOptions proxy;

    /**
     * For development environments only; allows a non-default Ably environment
     * to be used such as 'sandbox'.
     * Spec: TO3k1
     */
    public String environment;

    /**
     * Spec: TO3n
     */
    public boolean idempotentRestPublishing = (Defaults.ABLY_VERSION_NUMBER >= 1.2);

    /**
     * Spec: TO313
     */
    public int httpOpenTimeout = Defaults.TIMEOUT_HTTP_OPEN;

    /**
     * Spec: TO314
     */
    public int httpRequestTimeout = Defaults.TIMEOUT_HTTP_REQUEST;

    /**
     * Max number of fallback hosts to use as a fallback when an HTTP request to
     * the primary host is unreachable or indicates that it is unserviceable
     */
    public int httpMaxRetryCount = Defaults.HTTP_MAX_RETRY_COUNT;

    /**
     * Spec: DF1b
     */
    public long realtimeRequestTimeout = Defaults.realtimeRequestTimeout;

    /**
     * Spec: TO3k6,RSC15a,RSC15b,RTN17b list of custom fallback hosts.
     */
    public String[] fallbackHosts;

    /**
     * Spec: TO3k7 Set to use default fallbackHosts even when overriding
     * environment or restHost/realtimeHost
     */
    @Deprecated
    public boolean fallbackHostsUseDefault;

    /**
     * Spec: TO3l10
     */
    public long fallbackRetryTimeout = Defaults.fallbackRetryTimeout;
    /**
     * When a TokenParams object is provided, it will override
     * the client library defaults described in TokenParams
     * Spec: TO3j11
     */
    public TokenParams defaultTokenParams = new TokenParams();

    /**
     * Channel reattach timeout
     * Spec: RTL13b
     */
    public int channelRetryTimeout = Defaults.TIMEOUT_CHANNEL_RETRY;

    /**
     * Additional parameters to be sent in the querystring when initiating a realtime connection
     */
    public Param[] transportParams;

    /**
     * Allows the caller to specify a non-default size for the asyncHttp threadpool
     */
    public int asyncHttpThreadpoolSize = Defaults.HTTP_ASYNC_THREADPOOL_SIZE;

    /**
     * Whether to tell Ably to wait for push REST requests to fully wait for all their effects
     * before responding.
     */
    public boolean pushFullWait = false;

    /**
<<<<<<< HEAD
     * Custom Local Device storage. In the case nothing is provided then a default implementation
     * using SharedPreferences is used.
     */
    public Storage localStorage = null;
=======
     If enabled, every REST request to Ably includes a `request_id` query string parameter. This request ID
     remain the same if a request is retried to a fallback host.
     */
    public boolean addRequestIds = false;

    /**
     * Map of agents that will be appended to the agent header.
     *
     * This should only be used by Ably-authored SDKs.
     * If you need to use this then you have to add the agent to the agents.json file:
     * https://github.com/ably/ably-common/blob/main/protocol/agents.json
     *
     * The keys represent agent names and its corresponding values represent agent versions.
     * Agent versions are optional, if you don't want to specify it pass `null` as the map entry value.
     */
    public Map<String, String> agents;
>>>>>>> 0d5ccbca
}<|MERGE_RESOLUTION|>--- conflicted
+++ resolved
@@ -198,12 +198,12 @@
     public boolean pushFullWait = false;
 
     /**
-<<<<<<< HEAD
      * Custom Local Device storage. In the case nothing is provided then a default implementation
      * using SharedPreferences is used.
      */
     public Storage localStorage = null;
-=======
+
+    /**
      If enabled, every REST request to Ably includes a `request_id` query string parameter. This request ID
      remain the same if a request is retried to a fallback host.
      */
@@ -220,5 +220,4 @@
      * Agent versions are optional, if you don't want to specify it pass `null` as the map entry value.
      */
     public Map<String, String> agents;
->>>>>>> 0d5ccbca
 }