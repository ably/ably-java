package io.ably.lib.test.realtime;

import static org.hamcrest.Matchers.empty;
import static org.hamcrest.Matchers.emptyCollectionOf;
import static org.hamcrest.Matchers.equalTo;
import static org.hamcrest.Matchers.is;
import static org.hamcrest.Matchers.isOneOf;
import static org.hamcrest.Matchers.not;
import static org.junit.Assert.assertArrayEquals;
import static org.junit.Assert.assertEquals;
import static org.junit.Assert.assertFalse;
import static org.junit.Assert.assertNotEquals;
import static org.junit.Assert.assertNotNull;
import static org.junit.Assert.assertNull;
import static org.junit.Assert.assertThat;
import static org.junit.Assert.assertTrue;
import static org.junit.Assert.fail;

<<<<<<< HEAD
import static io.ably.lib.util.AblyErrors.BAD_REQUEST;
import static io.ably.lib.util.AblyErrors.CHANEL_PRESENCE_RE_ENTER_ERROR;
import static io.ably.lib.util.AblyErrors.CHANNEL_OPERATION_FAILED_INVALID_STATE;
import static io.ably.lib.util.AblyErrors.CHANNEL_PRESENCE_ENTER_CLIENT_ID_ERROR;
import static io.ably.lib.util.AblyErrors.CHANNEL_PRESENCE_ENTER_STATE_ERROR;
import static io.ably.lib.util.AblyErrors.INTERNAL_ERROR;
import static io.ably.lib.util.AblyErrors.INVALID_CLIENT_ID;
import static io.ably.lib.util.AblyErrors.PRESENCE_STATE_BAD_SYNC;
=======
import com.google.gson.JsonArray;
import com.google.gson.JsonElement;
import com.google.gson.JsonObject;
import com.google.gson.JsonParser;

import org.junit.Before;
import org.junit.Ignore;
import org.junit.Rule;
import org.junit.Test;
import org.junit.rules.Timeout;
>>>>>>> 85ccf2e5

import java.io.IOException;
import java.util.ArrayList;
import java.util.Arrays;
import java.util.Collections;
import java.util.EnumSet;
import java.util.HashMap;
import java.util.List;
import java.util.UUID;

import io.ably.lib.debug.DebugOptions;
import io.ably.lib.realtime.AblyRealtime;
import io.ably.lib.realtime.Channel;
import io.ably.lib.realtime.ChannelEvent;
import io.ably.lib.realtime.ChannelState;
import io.ably.lib.realtime.ChannelStateListener;
import io.ably.lib.realtime.CompletionListener;
import io.ably.lib.realtime.ConnectionEvent;
import io.ably.lib.realtime.ConnectionState;
import io.ably.lib.realtime.ConnectionStateListener;
import io.ably.lib.realtime.Presence;
import io.ably.lib.rest.AblyRest;
import io.ably.lib.rest.Auth;
import io.ably.lib.rest.Auth.TokenParams;
import io.ably.lib.test.common.Helpers;
import io.ably.lib.test.common.Helpers.ChannelWaiter;
import io.ably.lib.test.common.Helpers.CompletionSet;
import io.ably.lib.test.common.Helpers.CompletionWaiter;
import io.ably.lib.test.common.Helpers.ConnectionWaiter;
import io.ably.lib.test.common.Helpers.PresenceWaiter;
import io.ably.lib.test.common.ParameterizedTest;
import io.ably.lib.test.common.Setup;
import io.ably.lib.test.util.MockWebsocketFactory;
import io.ably.lib.transport.ConnectionManager;
import io.ably.lib.types.AblyException;
import io.ably.lib.types.Capability;
import io.ably.lib.types.ChannelOptions;
import io.ably.lib.types.ClientOptions;
import io.ably.lib.types.ErrorInfo;
import io.ably.lib.types.PaginatedResult;
import io.ably.lib.types.Param;
import io.ably.lib.types.PresenceMessage;
import io.ably.lib.types.PresenceMessage.Action;
import io.ably.lib.types.ProtocolMessage;
import io.ably.lib.util.Serialisation;

public class RealtimePresenceTest extends ParameterizedTest {

    private static final String testMessagesEncodingFile = "ably-common/test-resources/presence-messages-encoding.json";
    private static final String testClientId1 = "testClientId1";
    private static final String testClientId2 = "testClientId2";
    private Auth.TokenDetails token1;
    private Auth.TokenDetails token2;
    private Auth.TokenDetails wildcardToken;

    private static PresenceMessage contains(PresenceMessage[] messages, String clientId) {
        for(PresenceMessage message : messages)
            if(clientId.equals(message.clientId))
                return message;
        return null;
    }

    private PresenceMessage contains(PresenceMessage[] messages, String clientId, PresenceMessage.Action action) {
        for(PresenceMessage message : messages)
            if(clientId.equals(message.clientId) && action == message.action)
                return message;
        return null;
    }

    private static String random() {
        return UUID.randomUUID().toString();
    }

    private class TestChannel {
        TestChannel() {
            try {
                ClientOptions opts = createOptions(testVars.keys[0].keyStr);
                rest = new AblyRest(opts);
                restChannel = rest.channels.get(channelName);
                realtime = new AblyRealtime(opts);
                realtimeChannel = realtime.channels.get(channelName);
                realtimeChannel.attach();
                (new ChannelWaiter(realtimeChannel)).waitFor(ChannelState.attached);
            } catch(AblyException ae) {}
        }

        void dispose() {
            if(realtime != null)
                realtime.close();
        }

        String channelName = random();
        AblyRest rest;
        AblyRealtime realtime;
        io.ably.lib.rest.Channel restChannel;
        io.ably.lib.realtime.Channel realtimeChannel;
    }

    @Rule
    public Timeout testTimeout = Timeout.seconds(300);

    @Before
    public void setUpBefore() throws Exception {
        /* create tokens for specific clientIds */
        ClientOptions opts = createOptions(testVars.keys[0].keyStr);
        AblyRest rest = new AblyRest(opts);
        token1 = rest.auth.requestToken(new TokenParams() {{ clientId = testClientId1; }}, null);
        token2 = rest.auth.requestToken(new TokenParams() {{ clientId = testClientId2; }}, null);
        wildcardToken = rest.auth.requestToken(new TokenParams() {{ clientId = "*"; }}, null);
    }

    /**
     * Attach to channel, enter presence channel and await entered event
     */
    @Test
    public void enter_simple() {
        AblyRealtime clientAbly1 = null;
        TestChannel testChannel = new TestChannel();
        try {
            /* subscribe for presence events in the anonymous connection */
            PresenceWaiter presenceWaiter = new PresenceWaiter(testChannel.realtimeChannel);
            /* set up a connection with specific clientId */
            ClientOptions client1Opts = new ClientOptions() {{
                tokenDetails = token1;
                clientId = testClientId1;
            }};
            fillInOptions(client1Opts);
            clientAbly1 = new AblyRealtime(client1Opts);

            /* wait until connected */
            (new ConnectionWaiter(clientAbly1.connection)).waitFor(ConnectionState.connected);
            assertEquals("Verify connected state reached", clientAbly1.connection.state, ConnectionState.connected);

            /* get channel and attach */
            Channel client1Channel = clientAbly1.channels.get(testChannel.channelName);
            client1Channel.attach();
            (new ChannelWaiter(client1Channel)).waitFor(ChannelState.attached);
            assertEquals("Verify attached state reached", client1Channel.state, ChannelState.attached);

            /* let client1 enter the channel and wait for the entered event to be delivered */
            CompletionWaiter enterComplete = new CompletionWaiter();
            String enterString = "Test data (enter_simple)";
            client1Channel.presence.enter(enterString, enterComplete);
            presenceWaiter.waitFor(testClientId1, Action.enter);
            assertNotNull(presenceWaiter.contains(testClientId1, Action.enter));
            assertEquals(presenceWaiter.receivedMessages.get(0).data, enterString);

            /* verify enter callback called on completion */
            enterComplete.waitFor();
            assertTrue("Verify enter callback called on completion", enterComplete.success);
        } catch(AblyException e) {
            e.printStackTrace();
            fail("Unexpected exception running test: " + e.getMessage());
        } finally {
            if(clientAbly1 != null)
                clientAbly1.close();
            if(testChannel != null)
                testChannel.dispose();
        }
    }

    /**
     * Enter presence channel without prior attach and await entered event
     */
    @Test
    public void enter_before_attach() {
        AblyRealtime clientAbly1 = null;
        TestChannel testChannel = new TestChannel();
        try {
            /* subscribe for presence events in the anonymous connection */
            PresenceWaiter presenceWaiter = new PresenceWaiter(testChannel.realtimeChannel);
            /* set up a connection with specific clientId */
            ClientOptions client1Opts = new ClientOptions() {{
                tokenDetails = token1;
                clientId = testClientId1;
            }};
            fillInOptions(client1Opts);
            clientAbly1 = new AblyRealtime(client1Opts);

            /* wait until connected */
            (new ConnectionWaiter(clientAbly1.connection)).waitFor(ConnectionState.connected);
            assertEquals("Verify connected state reached", clientAbly1.connection.state, ConnectionState.connected);

            /* get channel */
            Channel client1Channel = clientAbly1.channels.get(testChannel.channelName);

            /* let client1 enter the channel and wait for the entered event to be delivered */
            CompletionWaiter enterComplete = new CompletionWaiter();
            String enterString = "Test data (enter_before_attach)";
            client1Channel.presence.enter(enterString, enterComplete);
            presenceWaiter.waitFor(testClientId1, Action.enter);
            PresenceMessage expectedPresent = presenceWaiter.contains(testClientId1, clientAbly1.connection.id, Action.enter);
            assertNotNull(expectedPresent);
            assertEquals(expectedPresent.data, enterString);

            /* verify enter callback called on completion */
            enterComplete.waitFor();
            assertTrue("Verify enter callback called on completion", enterComplete.success);
        } catch(AblyException e) {
            e.printStackTrace();
            fail("Unexpected exception running test: " + e.getMessage());
        } finally {
            if(clientAbly1 != null)
                clientAbly1.close();
            if(testChannel != null)
                testChannel.dispose();
        }
    }

    /**
     * Enter presence channel without prior connect and await entered event
     */
    @Test
    public void enter_before_connect() {
        AblyRealtime clientAbly1 = null;
        TestChannel testChannel = new TestChannel();
        try {
            /* subscribe for presence events in the anonymous connection */
            PresenceWaiter presenceWaiter = new PresenceWaiter(testChannel.realtimeChannel);
            /* set up a connection with specific clientId */
            ClientOptions client1Opts = new ClientOptions() {{
                tokenDetails = token1;
                clientId = testClientId1;
            }};
            fillInOptions(client1Opts);
            clientAbly1 = new AblyRealtime(client1Opts);

            /* get channel */
            Channel client1Channel = clientAbly1.channels.get(testChannel.channelName);

            /* let client1 enter the channel and wait for the entered event to be delivered */
            CompletionWaiter enterComplete = new CompletionWaiter();
            String enterString = "Test data (enter_before_connect)";
            client1Channel.presence.enter(enterString, enterComplete);
            presenceWaiter.waitFor(testClientId1, Action.enter);
            PresenceMessage expectedPresent = presenceWaiter.contains(testClientId1, clientAbly1.connection.id, Action.enter);
            assertNotNull(expectedPresent);
            assertEquals(expectedPresent.data, enterString);

            /* verify enter callback called on completion */
            enterComplete.waitFor();
            assertTrue("Verify enter callback called on completion", enterComplete.success);
        } catch(AblyException e) {
            e.printStackTrace();
            fail("Unexpected exception running test: " + e.getMessage());
        } finally {
            if(clientAbly1 != null)
                clientAbly1.close();
            if(testChannel != null)
                testChannel.dispose();
        }
    }

    /**
     * Enter, then leave, presence channel and await leave event
     * Verify that the item is removed from the presence map (RTP2e)
     */
    @Test
    public void enter_leave_simple() {
        AblyRealtime clientAbly1 = null;
        TestChannel testChannel = new TestChannel();
        try {
            /* subscribe for presence events in the anonymous connection */
            PresenceWaiter presenceWaiter = new PresenceWaiter(testChannel.realtimeChannel);
            /* set up a connection with specific clientId */
            ClientOptions client1Opts = new ClientOptions() {{
                tokenDetails = token1;
                clientId = testClientId1;
            }};
            fillInOptions(client1Opts);
            clientAbly1 = new AblyRealtime(client1Opts);

            /* get channel */
            Channel client1Channel = clientAbly1.channels.get(testChannel.channelName);

            /* let client1 enter the channel and wait for the entered event to be delivered */
            CompletionWaiter enterComplete = new CompletionWaiter();
            String enterString = "Test data (enter_before_connect)";
            client1Channel.presence.enter(enterString, enterComplete);
            presenceWaiter.waitFor(testClientId1, Action.enter);
            assertNotNull(presenceWaiter.contains(testClientId1, Action.enter));
            assertEquals(presenceWaiter.receivedMessages.get(0).data, enterString);
            presenceWaiter.reset();

            /* verify enter callback called on completion */
            enterComplete.waitFor();
            assertTrue("Verify enter callback called on completion", enterComplete.success);

            /* let client1 leave the channel and wait for the leave event to be delivered */
            CompletionWaiter leaveComplete = new CompletionWaiter();
            String leaveString = "Test data (enter_before_connect), leaving";
            client1Channel.presence.leave(leaveString, leaveComplete);
            presenceWaiter.waitFor(testClientId1, Action.leave);
            PresenceMessage expectedLeft = presenceWaiter.contains(testClientId1, clientAbly1.connection.id, Action.leave);
            assertNotNull(expectedLeft);
            assertEquals(expectedLeft.data, leaveString);

            /* verify leave callback called on completion */
            leaveComplete.waitFor();
            assertTrue("Verify leave callback called on completion", leaveComplete.success);

            assertEquals("Verify item is removed from the presence map", client1Channel.presence.get(testClientId1, false).length, 0);

        } catch(AblyException e) {
            e.printStackTrace();
            fail("Unexpected exception running test: " + e.getMessage());
        } finally {
            if(clientAbly1 != null)
                clientAbly1.close();
            if(testChannel != null)
                testChannel.dispose();
        }
    }

    /**
     * Enter, then enter again, expecting update event
     */
    @Test
    public void enter_enter_simple() {
        AblyRealtime clientAbly1 = null;
        TestChannel testChannel = new TestChannel();
        try {
            /* subscribe for presence events in the anonymous connection */
            PresenceWaiter presenceWaiter = new PresenceWaiter(testChannel.realtimeChannel);
            /* set up a connection with specific clientId */
            ClientOptions client1Opts = new ClientOptions() {{
                tokenDetails = token1;
                clientId = testClientId1;
            }};
            fillInOptions(client1Opts);
            clientAbly1 = new AblyRealtime(client1Opts);

            /* get channel */
            Channel client1Channel = clientAbly1.channels.get(testChannel.channelName);

            /* let client1 enter the channel and wait for the entered event to be delivered */
            CompletionWaiter enterComplete = new CompletionWaiter();
            String enterString = "Test data (enter_enter_simple)";
            client1Channel.presence.enter(enterString, enterComplete);
            presenceWaiter.waitFor(testClientId1, Action.enter);
            assertNotNull(presenceWaiter.contains(testClientId1, Action.enter));
            assertEquals(presenceWaiter.receivedMessages.get(0).data, enterString);
            presenceWaiter.reset();

            /* verify enter callback called on completion */
            enterComplete.waitFor();
            assertTrue("Verify enter callback called on completion", enterComplete.success);

            /* let client1 reenter the channel and wait for the update event to be delivered */
            CompletionWaiter reenterComplete = new CompletionWaiter();
            String reenterString = "Test data (enter_enter_simple), reentering";
            client1Channel.presence.enter(reenterString, reenterComplete);
            presenceWaiter.waitFor(testClientId1, Action.update);
            assertNotNull(presenceWaiter.contains(testClientId1, Action.update));
            assertEquals(presenceWaiter.receivedMessages.get(0).data, reenterString);

            /* verify reenter callback called on completion */
            reenterComplete.waitFor();
            assertTrue("Verify reenter callback called on completion", reenterComplete.success);

            /* let client1 leave the channel and wait for the leave event to be delivered */
            CompletionWaiter leaveComplete = new CompletionWaiter();
            String leaveString = "Test data (enter_enter_simple), leaving";
            client1Channel.presence.leave(leaveString, leaveComplete);
            presenceWaiter.waitFor(testClientId1, Action.leave);
            PresenceMessage expectedLeft = presenceWaiter.contains(testClientId1, clientAbly1.connection.id, Action.leave);
            assertNotNull(expectedLeft);
            assertEquals(expectedLeft.data, leaveString);

            /* verify leave callback called on completion */
            leaveComplete.waitFor();
            assertTrue("Verify leave callback called on completion", leaveComplete.success);
        } catch(AblyException e) {
            e.printStackTrace();
            fail("Unexpected exception running test: " + e.getMessage());
        } finally {
            if(clientAbly1 != null)
                clientAbly1.close();
            if(testChannel != null)
                testChannel.dispose();
        }
    }

    /**
     * Enter, then update, expecting update event
     */
    @Test
    public void enter_update_simple() {
        AblyRealtime clientAbly1 = null;
        TestChannel testChannel = new TestChannel();
        try {
            /* subscribe for presence events in the anonymous connection */
            PresenceWaiter presenceWaiter = new PresenceWaiter(testChannel.realtimeChannel);
            /* set up a connection with specific clientId */
            ClientOptions client1Opts = new ClientOptions() {{
                tokenDetails = token1;
                clientId = testClientId1;
            }};
            fillInOptions(client1Opts);
            clientAbly1 = new AblyRealtime(client1Opts);

            /* get channel */
            Channel client1Channel = clientAbly1.channels.get(testChannel.channelName);

            /* let client1 enter the channel and wait for the entered event to be delivered */
            CompletionWaiter enterComplete = new CompletionWaiter();
            String enterString = "Test data (enter_update_simple)";
            client1Channel.presence.enter(enterString, enterComplete);
            presenceWaiter.waitFor(testClientId1, Action.enter);
            assertNotNull(presenceWaiter.contains(testClientId1, Action.enter));
            assertEquals(presenceWaiter.receivedMessages.get(0).data, enterString);
            presenceWaiter.reset();

            /* verify enter callback called on completion */
            enterComplete.waitFor();
            assertTrue("Verify enter callback called on completion", enterComplete.success);

            /* let client1 update the channel and wait for the update event to be delivered */
            CompletionWaiter updateComplete = new CompletionWaiter();
            String reenterString = "Test data (enter_update_simple), updating";
            client1Channel.presence.enter(reenterString, updateComplete);
            presenceWaiter.waitFor(testClientId1, Action.update);
            assertNotNull(presenceWaiter.contains(testClientId1, Action.update));
            assertEquals(presenceWaiter.receivedMessages.get(0).data, reenterString);

            /* verify reenter callback called on completion */
            updateComplete.waitFor();
            assertTrue("Verify reenter callback called on completion", updateComplete.success);

            /* let client1 leave the channel and wait for the leave event to be delivered */
            CompletionWaiter leaveComplete = new CompletionWaiter();
            String leaveString = "Test data (enter_update_simple), leaving";
            client1Channel.presence.leave(leaveString, leaveComplete);
            presenceWaiter.waitFor(testClientId1, Action.leave);
            PresenceMessage expectedLeft = presenceWaiter.contains(testClientId1, clientAbly1.connection.id, Action.leave);
            assertNotNull(expectedLeft);
            assertEquals(expectedLeft.data, leaveString);

            /* verify leave callback called on completion */
            leaveComplete.waitFor();
            assertTrue("Verify leave callback called on completion", leaveComplete.success);
        } catch(AblyException e) {
            e.printStackTrace();
            fail("Unexpected exception running test: " + e.getMessage());
        } finally {
            if(clientAbly1 != null)
                clientAbly1.close();
            if(testChannel != null)
                testChannel.dispose();
        }
    }

    /**
     * Enter, then update with null data, expecting previous data to be superseded
     */
    @Test
    public void enter_update_null() {
        AblyRealtime clientAbly1 = null;
        TestChannel testChannel = new TestChannel();
        try {
            /* subscribe for presence events in the anonymous connection */
            PresenceWaiter presenceWaiter = new PresenceWaiter(testChannel.realtimeChannel);
            /* set up a connection with specific clientId */
            ClientOptions client1Opts = new ClientOptions() {{
                tokenDetails = token1;
                clientId = testClientId1;
            }};
            fillInOptions(client1Opts);
            client1Opts.useBinaryProtocol = true;
            clientAbly1 = new AblyRealtime(client1Opts);

            /* get channel */
            Channel client1Channel = clientAbly1.channels.get(testChannel.channelName);

            /* let client1 enter the channel and wait for the entered event to be delivered */
            CompletionWaiter enterComplete = new CompletionWaiter();
            String enterString = "Test data (enter_update_null)";
            client1Channel.presence.enter(enterString, enterComplete);
            presenceWaiter.waitFor(testClientId1, Action.enter);
            assertNotNull(presenceWaiter.contains(testClientId1, Action.enter));
            assertEquals(presenceWaiter.receivedMessages.get(0).data, enterString);
            presenceWaiter.reset();

            /* verify enter callback called on completion */
            enterComplete.waitFor();
            assertTrue("Verify enter callback called on completion", enterComplete.success);

            /* let client1 update the channel and wait for the update event to be delivered */
            CompletionWaiter updateComplete = new CompletionWaiter();
            String updateString = null;
            client1Channel.presence.enter(updateString, updateComplete);
            presenceWaiter.waitFor(testClientId1, Action.update);
            assertNotNull(presenceWaiter.contains(testClientId1, Action.update));
            assertEquals(presenceWaiter.receivedMessages.get(0).data, updateString);

            /* verify reenter callback called on completion */
            updateComplete.waitFor();
            assertTrue("Verify reenter callback called on completion", updateComplete.success);

            /* let client1 leave the channel and wait for the leave event to be delivered */
            CompletionWaiter leaveComplete = new CompletionWaiter();
            String leaveString = "Test data (enter_update_null), leaving";
            client1Channel.presence.leave(leaveString, leaveComplete);
            presenceWaiter.waitFor(testClientId1, Action.leave);
            PresenceMessage expectedLeft = presenceWaiter.contains(testClientId1, clientAbly1.connection.id, Action.leave);
            assertNotNull(expectedLeft);
            assertEquals(expectedLeft.data, leaveString);

            /* verify leave callback called on completion */
            leaveComplete.waitFor();
            assertTrue("Verify leave callback called on completion", leaveComplete.success);
        } catch(AblyException e) {
            e.printStackTrace();
            fail("Unexpected exception running test: " + e.getMessage());
        } finally {
            if(clientAbly1 != null)
                clientAbly1.close();
            if(testChannel != null)
                testChannel.dispose();
        }
    }

    /**
     * Update without having first entered, expecting enter event
     */
    @Test
    public void update_noenter() {
        AblyRealtime clientAbly1 = null;
        TestChannel testChannel = new TestChannel();
        try {
            /* subscribe for presence events in the anonymous connection */
            PresenceWaiter presenceWaiter = new PresenceWaiter(testChannel.realtimeChannel);
            /* set up a connection with specific clientId */
            ClientOptions client1Opts = new ClientOptions() {{
                tokenDetails = token1;
                clientId = testClientId1;
            }};
            fillInOptions(client1Opts);
            clientAbly1 = new AblyRealtime(client1Opts);

            /* get channel */
            Channel client1Channel = clientAbly1.channels.get(testChannel.channelName);

            /* let client1 enter the channel and wait for the entered event to be delivered */
            CompletionWaiter enterComplete = new CompletionWaiter();
            String updateString = "Test data (update_noenter)";
            client1Channel.presence.update(updateString, enterComplete);
            presenceWaiter.waitFor(testClientId1, Action.enter);
            assertNotNull(presenceWaiter.contains(testClientId1, Action.enter));
            assertEquals(presenceWaiter.receivedMessages.get(0).data, updateString);
            presenceWaiter.reset();

            /* verify enter callback called on completion */
            enterComplete.waitFor();
            assertTrue("Verify enter callback called on completion", enterComplete.success);

            /* let client1 leave the channel and wait for the leave event to be delivered */
            CompletionWaiter leaveComplete = new CompletionWaiter();
            String leaveString = "Test data (update_noenter), leaving";
            client1Channel.presence.leave(leaveString, leaveComplete);
            presenceWaiter.waitFor(testClientId1, Action.leave);
            PresenceMessage expectedLeft = presenceWaiter.contains(testClientId1, clientAbly1.connection.id, Action.leave);
            assertNotNull(expectedLeft);
            assertEquals(expectedLeft.data, leaveString);

            /* verify leave callback called on completion */
            leaveComplete.waitFor();
            assertTrue("Verify leave callback called on completion", leaveComplete.success);
        } catch(AblyException e) {
            e.printStackTrace();
            fail("Unexpected exception running test: " + e.getMessage());
        } finally {
            if(clientAbly1 != null)
                clientAbly1.close();
            if(testChannel != null)
                testChannel.dispose();
        }
    }

    /**
     * Enter, then leave (with no data) and await leave event,
     * expecting enter data to be in leave event
     */
    @Test
    public void enter_leave_nodata() {
        AblyRealtime clientAbly1 = null;
        TestChannel testChannel = new TestChannel();
        try {
            /* subscribe for presence events in the anonymous connection */
            PresenceWaiter presenceWaiter = new PresenceWaiter(testChannel.realtimeChannel);
            /* set up a connection with specific clientId */
            ClientOptions client1Opts = new ClientOptions() {{
                tokenDetails = token1;
                clientId = testClientId1;
            }};
            fillInOptions(client1Opts);
            clientAbly1 = new AblyRealtime(client1Opts);

            /* get channel */
            Channel client1Channel = clientAbly1.channels.get(testChannel.channelName);

            /* let client1 enter the channel and wait for the entered event to be delivered */
            CompletionWaiter enterComplete = new CompletionWaiter();
            String enterString = "Test data (enter_leave_nodata)";
            client1Channel.presence.enter(enterString, enterComplete);
            presenceWaiter.waitFor(testClientId1, Action.enter);
            assertNotNull(presenceWaiter.contains(testClientId1, Action.enter));
            assertEquals(presenceWaiter.receivedMessages.get(0).data, enterString);
            presenceWaiter.reset();

            /* verify enter callback called on completion */
            enterComplete.waitFor();
            assertTrue("Verify enter callback called on completion", enterComplete.success);

            /* let client1 leave the channel and wait for the leave event to be delivered */
            CompletionWaiter leaveComplete = new CompletionWaiter();
            client1Channel.presence.leave(leaveComplete);
            presenceWaiter.waitFor(testClientId1, Action.leave);
            assertNotNull(presenceWaiter.contains(testClientId1, Action.leave));
            assertEquals(presenceWaiter.receivedMessages.get(0).data, enterString);

            /* verify leave callback called on completion */
            leaveComplete.waitFor();
            assertTrue("Verify leave callback called on completion", leaveComplete.success);

        } catch(AblyException e) {
            e.printStackTrace();
        } finally {
            if(clientAbly1 != null)
                clientAbly1.close();
            if(testChannel != null)
                testChannel.dispose();
        }
    }

    /**
     * Attach to channel, enter presence channel and get presence using realtime get()
     */
    @Test
    public void realtime_get_simple() {
        AblyRealtime clientAbly1 = null;
        TestChannel testChannel = new TestChannel();
        try {
            /* subscribe for presence events in the anonymous connection */
            PresenceWaiter presenceWaiter = new PresenceWaiter(testChannel.realtimeChannel);

            /* set up a connection with specific clientId */
            ClientOptions client1Opts = new ClientOptions() {{
                tokenDetails = token1;
                clientId = testClientId1;
            }};
            fillInOptions(client1Opts);
            clientAbly1 = new AblyRealtime(client1Opts);

            /* wait until connected */
            (new ConnectionWaiter(clientAbly1.connection)).waitFor(ConnectionState.connected);
            assertEquals("Verify connected state reached", clientAbly1.connection.state, ConnectionState.connected);

            /* get channel and attach */
            Channel client1Channel = clientAbly1.channels.get(testChannel.channelName);
            client1Channel.attach();
            (new ChannelWaiter(client1Channel)).waitFor(ChannelState.attached);
            assertEquals("Verify attached state reached", client1Channel.state, ChannelState.attached);

            /* let client1 enter the channel and wait for the success callback */
            CompletionWaiter enterComplete = new CompletionWaiter();
            String enterString = "Test data (get_simple)";
            client1Channel.presence.enter(enterString, enterComplete);
            enterComplete.waitFor();
            assertTrue("Verify enter callback called on completion", enterComplete.success);

            /* get presence set and verify client present */
            presenceWaiter.waitFor(testClientId1);
            PresenceMessage[] presences = testChannel.realtimeChannel.presence.get(false);
            PresenceMessage expectedPresent = contains(presences, testClientId1, Action.present);
            assertNotNull("Verify expected client is in presence set", expectedPresent);
            assertEquals(expectedPresent.data, enterString);

        } catch(AblyException e) {
            e.printStackTrace();
            fail("Unexpected exception running test: " + e.getMessage());
        } finally {
            if(clientAbly1 != null)
                clientAbly1.close();
            if(testChannel != null)
                testChannel.dispose();
        }
    }

    /**
     * Attach to channel, enter+leave presence channel and get presence with realtime get()
     */
    @Test
    public void realtime_get_leave() {
        AblyRealtime clientAbly1 = null;
        TestChannel testChannel = new TestChannel();
        try {
            /* subscribe for presence events in the anonymous connection */
            PresenceWaiter presenceWaiter = new PresenceWaiter(testChannel.realtimeChannel);
            /* set up a connection with specific clientId */
            ClientOptions client1Opts = new ClientOptions() {{
                tokenDetails = token1;
                clientId = testClientId1;
            }};
            fillInOptions(client1Opts);
            clientAbly1 = new AblyRealtime(client1Opts);

            /* wait until connected */
            (new ConnectionWaiter(clientAbly1.connection)).waitFor(ConnectionState.connected);
            assertEquals("Verify connected state reached", clientAbly1.connection.state, ConnectionState.connected);

            /* get channel and attach */
            Channel client1Channel = clientAbly1.channels.get(testChannel.channelName);
            client1Channel.attach();
            (new ChannelWaiter(client1Channel)).waitFor(ChannelState.attached);
            assertEquals("Verify attached state reached", client1Channel.state, ChannelState.attached);

            /* let client1 enter the channel and wait for the success callback */
            CompletionWaiter enterComplete = new CompletionWaiter();
            client1Channel.presence.enter("Test data (get_leave)", enterComplete);
            enterComplete.waitFor();
            assertTrue("Verify enter callback called on completion", enterComplete.success);

            /* let client1 leave the channel; wait for the success callback and event */
            CompletionWaiter leaveComplete = new CompletionWaiter();
            client1Channel.presence.leave(leaveComplete);
            leaveComplete.waitFor();
            assertTrue("Verify leave callback called on completion", leaveComplete.success);
            presenceWaiter.waitFor(testClientId1, Action.leave);
            assertTrue("Verify leave callback called on completion", leaveComplete.success);

            /* get presence set and verify client absent */
            PresenceMessage[] presences = testChannel.realtimeChannel.presence.get(false);
            assertNull("Verify expected client is in presence set", contains(presences, testClientId1));

        } catch(AblyException e) {
            e.printStackTrace();
            fail("Unexpected exception running test: " + e.getMessage());
        } finally {
            if(clientAbly1 != null)
                clientAbly1.close();
            if(testChannel != null)
                testChannel.dispose();
        }
    }

    /**
     * Attach to channel, enter presence channel, then initiate second
     * connection, seeing existing member in message subsequent to second attach response
     */
    @Test
    public void attach_enter_simple() {
        AblyRealtime clientAbly1 = null;
        AblyRealtime clientAbly2 = null;
        TestChannel testChannel = new TestChannel();
        try {
            /* subscribe for presence events in the anonymous connection */
            new PresenceWaiter(testChannel.realtimeChannel);
            /* set up a connection with specific clientId */
            ClientOptions client1Opts = new ClientOptions() {{
                tokenDetails = token1;
                clientId = testClientId1;
            }};
            fillInOptions(client1Opts);
            clientAbly1 = new AblyRealtime(client1Opts);

            /* wait until connected */
            (new ConnectionWaiter(clientAbly1.connection)).waitFor(ConnectionState.connected);
            assertEquals("Verify connected state reached", clientAbly1.connection.state, ConnectionState.connected);

            /* get channel and attach */
            Channel client1Channel = clientAbly1.channels.get(testChannel.channelName);
            client1Channel.attach();
            (new ChannelWaiter(client1Channel)).waitFor(ChannelState.attached);
            assertEquals("Verify attached state reached", client1Channel.state, ChannelState.attached);

            /* let client1 enter the channel and wait for the success callback */
            CompletionWaiter enterComplete = new CompletionWaiter();
            String enterString = "Test data (attach_enter)";
            client1Channel.presence.enter(enterString, enterComplete);
            enterComplete.waitFor();
            assertTrue("Verify enter callback called on completion", enterComplete.success);

            /* set up a second connection with different clientId */
            ClientOptions client2Opts = new ClientOptions() {{
                tokenDetails = token2;
                clientId = testClientId2;
            }};
            fillInOptions(client2Opts);
            clientAbly2 = new AblyRealtime(client2Opts);

            /* wait until connected */
            (new ConnectionWaiter(clientAbly2.connection)).waitFor(ConnectionState.connected);
            assertEquals("Verify connected state reached", clientAbly2.connection.state, ConnectionState.connected);

            /* get channel and subscribe to presence */
            Channel client2Channel = clientAbly2.channels.get(testChannel.channelName);
            PresenceWaiter client2Waiter = new PresenceWaiter(client2Channel);
            client2Waiter.waitFor(testClientId1, Action.present);

            /* get presence set and verify client present */
            PresenceMessage[] presences = client2Channel.presence.get(false);
            PresenceMessage expectedPresent = contains(presences, testClientId1, Action.present);
            assertNotNull("Verify expected client is in presence set", expectedPresent);
            assertEquals(expectedPresent.data, enterString);

        } catch(AblyException e) {
            e.printStackTrace();
            fail("Unexpected exception running test: " + e.getMessage());
        } finally {
            if(clientAbly1 != null)
                clientAbly1.close();
            if(clientAbly2 != null)
                clientAbly2.close();
            if(testChannel != null)
                testChannel.dispose();
        }
    }

    /**
     * Attach to channel, enter presence channel with large number of clientIds,
     * then initiate second connection, seeing existing members in sync subsequent
     * to second attach response
     *
     * Test RTP4
     */
    @Test
    public void attach_enter_multiple() {
        AblyRealtime clientAbly1 = null;
        AblyRealtime clientAbly2 = null;
        TestChannel testChannel = new TestChannel();
        int clientCount = 250;
        try {
            /* subscribe for presence events in the anonymous connection */
            new PresenceWaiter(testChannel.realtimeChannel);
            /* set up a connection with specific clientId */
            ClientOptions client1Opts = new ClientOptions() {{
                tokenDetails = wildcardToken;
            }};
            fillInOptions(client1Opts);
            clientAbly1 = new AblyRealtime(client1Opts);

            /* wait until connected */
            (new ConnectionWaiter(clientAbly1.connection)).waitFor(ConnectionState.connected);
            assertEquals("Verify connected state reached", clientAbly1.connection.state, ConnectionState.connected);

            /* get channel and attach */
            Channel client1Channel = clientAbly1.channels.get(testChannel.channelName);
            client1Channel.attach();
            (new ChannelWaiter(client1Channel)).waitFor(ChannelState.attached);
            assertEquals("Verify attached state reached", client1Channel.state, ChannelState.attached);

            /* let client1 enter the channel for multiple clients and wait for the success callback */
            CompletionSet enterComplete = new CompletionSet();
            for(int i = 0; i < clientCount; i++) {
                client1Channel.presence.enterClient("client" + i, "Test data (attach_enter_multiple) " + i, enterComplete.add());
            }
            enterComplete.waitFor();
            assertTrue("Verify enter callback called on completion", enterComplete.pending.isEmpty());
            assertTrue("Verify no enter errors", enterComplete.errors.isEmpty());

            /* set up a second connection with different clientId */
            ClientOptions client2Opts = new ClientOptions() {{
                tokenDetails = token2;
                clientId = testClientId2;
            }};
            fillInOptions(client2Opts);
            clientAbly2 = new AblyRealtime(client2Opts);

            /* wait until connected */
            (new ConnectionWaiter(clientAbly2.connection)).waitFor(ConnectionState.connected);
            assertEquals("Verify connected state reached", clientAbly2.connection.state, ConnectionState.connected);

            /* get channel */
            Channel client2Channel = clientAbly2.channels.get(testChannel.channelName);
            client2Channel.attach();
            (new ChannelWaiter(client2Channel)).waitFor(ChannelState.attached);
            assertEquals("Verify attached state reached", client2Channel.state, ChannelState.attached);

            /* get presence set and verify client present */
            HashMap<String, PresenceMessage> memberIndex = new HashMap<String, PresenceMessage>();
            PresenceMessage[] members = client2Channel.presence.get(true);
            assertNotNull("Expected non-null messages", members);
            assertEquals("Expected " + clientCount + " messages", members.length, clientCount);

            /* index received messages */
            for(PresenceMessage member: members)
                memberIndex.put(member.clientId, member);

            /* verify that all clientIds were received */
            assertEquals("Expected " + clientCount + " members", memberIndex.size(), clientCount);
            for(int i = 0; i < clientCount; i++) {
                String clientId = "client" + i;
                assertTrue("Expected client with id " + clientId, memberIndex.containsKey(clientId));
            }
        } catch(AblyException e) {
            e.printStackTrace();
            fail("Unexpected exception running test: " + e.getMessage());
        } finally {
            if(clientAbly1 != null)
                clientAbly1.close();
            if(clientAbly2 != null)
                clientAbly2.close();
            testChannel.dispose();
        }
    }

    /**
     * Attach and enter channel on two connections, seeing
     * both members in presence returned by realtime get() */
    @Test
    public void realtime_enter_multiple() {
        AblyRealtime clientAbly1 = null;
        AblyRealtime clientAbly2 = null;
        TestChannel testChannel = new TestChannel();
        try {
            /* subscribe for presence events in the anonymous connection */
            PresenceWaiter waiter = new PresenceWaiter(testChannel.realtimeChannel);

            /* set up a connection with specific clientId */
            ClientOptions client1Opts = new ClientOptions() {{
                tokenDetails = token1;
                clientId = testClientId1;
            }};
            fillInOptions(client1Opts);
            clientAbly1 = new AblyRealtime(client1Opts);

            /* get channel and attach */
            Channel client1Channel = clientAbly1.channels.get(testChannel.channelName);
            CompletionWaiter enter1Complete = new CompletionWaiter();
            String enterString1 = "Test data (enter_multiple, clientId1)";
            client1Channel.presence.enter(enterString1, enter1Complete);
            enter1Complete.waitFor();
            assertTrue("Verify enter callback called on completion", enter1Complete.success);

            /* set up a second connection with different clientId */
            ClientOptions client2Opts = new ClientOptions() {{
                tokenDetails = token2;
                clientId = testClientId2;
            }};
            fillInOptions(client2Opts);
            clientAbly2 = new AblyRealtime(client2Opts);

            /* get channel and subscribe to presence */
            Channel client2Channel = clientAbly2.channels.get(testChannel.channelName);
            CompletionWaiter enter2Complete = new CompletionWaiter();
            String enterString2 = "Test data (enter_multiple, clientId2)";
            client2Channel.presence.enter(enterString2, enter2Complete);
            enter2Complete.waitFor();
            assertTrue("Verify enter callback called on completion", enter2Complete.success);

            /* verify enter events for both clients are received */
            waiter.waitFor(testClientId1, Action.enter);
            waiter.waitFor(testClientId2, Action.enter);

            /* get presence set and verify clients present */
            PresenceMessage[] presences = testChannel.realtimeChannel.presence.get(false);
            PresenceMessage expectedPresent1 = contains(presences, testClientId1, Action.present);
            PresenceMessage expectedPresent2 = contains(presences, testClientId2, Action.present);
            assertNotNull("Verify expected clients are in presence set", expectedPresent1);
            assertNotNull("Verify expected clients are in presence set", expectedPresent2);
            assertEquals(expectedPresent1.data, enterString1);
            assertEquals(expectedPresent2.data, enterString2);

        } catch(AblyException e) {
            e.printStackTrace();
            fail("Unexpected exception running test: " + e.getMessage());
        } finally {
            if(clientAbly1 != null)
                clientAbly1.close();
            if(clientAbly2 != null)
                clientAbly2.close();
            if(testChannel != null)
                testChannel.dispose();
        }
    }

    /**
     * Attach to channel, enter presence channel and get presence using rest get()
     */
    @Test
    public void rest_get_simple() {
        AblyRealtime clientAbly1 = null;
        TestChannel testChannel = new TestChannel();
        try {
            /* subscribe for presence events in the anonymous connection */
            new PresenceWaiter(testChannel.realtimeChannel);
            /* set up a connection with specific clientId */
            ClientOptions client1Opts = new ClientOptions() {{
                tokenDetails = token1;
                clientId = testClientId1;
            }};
            fillInOptions(client1Opts);
            clientAbly1 = new AblyRealtime(client1Opts);

            /* wait until connected */
            (new ConnectionWaiter(clientAbly1.connection)).waitFor(ConnectionState.connected);
            assertEquals("Verify connected state reached", clientAbly1.connection.state, ConnectionState.connected);

            /* get channel and attach */
            Channel client1Channel = clientAbly1.channels.get(testChannel.channelName);
            client1Channel.attach();
            (new ChannelWaiter(client1Channel)).waitFor(ChannelState.attached);
            assertEquals("Verify attached state reached", client1Channel.state, ChannelState.attached);

            /* let client1 enter the channel and wait for the success callback */
            CompletionWaiter enterComplete = new CompletionWaiter();
            String enterString = "Test data (get_simple)";
            client1Channel.presence.enter(enterString, enterComplete);
            enterComplete.waitFor();
            assertTrue("Verify enter callback called on completion", enterComplete.success);

            /* get presence set and verify client present */
            PresenceMessage[] presences = testChannel.restChannel.presence.get(null).items();
            PresenceMessage expectedPresent = contains(presences, testClientId1, Action.present);
            assertNotNull("Verify expected client is in presence set", expectedPresent);
            assertEquals(expectedPresent.data, enterString);

        } catch(AblyException e) {
            e.printStackTrace();
            fail("Unexpected exception running test: " + e.getMessage());
        } finally {
            if(clientAbly1 != null)
                clientAbly1.close();
            if(testChannel != null)
                testChannel.dispose();
        }
    }

    /**
     * Attach to channel, enter+leave presence channel and get presence with rest get()
     */
    @Test
    public void rest_get_leave() {
        AblyRealtime clientAbly1 = null;
        TestChannel testChannel = new TestChannel();
        try {
            /* subscribe for presence events in the anonymous connection */
            PresenceWaiter presenceWaiter = new PresenceWaiter(testChannel.realtimeChannel);
            /* set up a connection with specific clientId */
            ClientOptions client1Opts = new ClientOptions() {{
                tokenDetails = token1;
                clientId = testClientId1;
            }};
            fillInOptions(client1Opts);
            clientAbly1 = new AblyRealtime(client1Opts);

            /* wait until connected */
            (new ConnectionWaiter(clientAbly1.connection)).waitFor(ConnectionState.connected);
            assertEquals("Verify connected state reached", clientAbly1.connection.state, ConnectionState.connected);

            /* get channel and attach */
            Channel client1Channel = clientAbly1.channels.get(testChannel.channelName);
            client1Channel.attach();
            (new ChannelWaiter(client1Channel)).waitFor(ChannelState.attached);
            assertEquals("Verify attached state reached", client1Channel.state, ChannelState.attached);

            /* let client1 enter the channel and wait for the success callback */
            CompletionWaiter enterComplete = new CompletionWaiter();
            client1Channel.presence.enter("Test data (get_leave)", enterComplete);
            enterComplete.waitFor();
            assertTrue("Verify enter callback called on completion", enterComplete.success);

            /* let client1 leave the channel; wait for the success callback and event */
            CompletionWaiter leaveComplete = new CompletionWaiter();
            client1Channel.presence.leave(leaveComplete);
            leaveComplete.waitFor();
            assertTrue("Verify leave callback called on completion", leaveComplete.success);
            presenceWaiter.waitFor(testClientId1, Action.leave);
            assertTrue("Verify leave callback called on completion", leaveComplete.success);

            /* get presence set and verify client absent */
            PresenceMessage[] presences = testChannel.restChannel.presence.get(null).items();
            assertNull("Verify expected client is in presence set", contains(presences, testClientId1));

        } catch(AblyException e) {
            e.printStackTrace();
            fail("Unexpected exception running test: " + e.getMessage());
        } finally {
            if(clientAbly1 != null)
                clientAbly1.close();
            if(testChannel != null)
                testChannel.dispose();
        }
    }

    /**
     * Attach and enter channel on two connections, seeing
     * both members in presence returned by rest get() */
    @Test
    public void rest_enter_multiple() {
        AblyRealtime clientAbly1 = null;
        AblyRealtime clientAbly2 = null;
        TestChannel testChannel = new TestChannel();
        try {
            /* subscribe for presence events in the anonymous connection */
            new PresenceWaiter(testChannel.realtimeChannel);
            /* set up a connection with specific clientId */
            ClientOptions client1Opts = new ClientOptions() {{
                tokenDetails = token1;
                clientId = testClientId1;
            }};
            fillInOptions(client1Opts);
            clientAbly1 = new AblyRealtime(client1Opts);

            /* get channel and attach */
            Channel client1Channel = clientAbly1.channels.get(testChannel.channelName);
            CompletionWaiter enter1Complete = new CompletionWaiter();
            String enterString1 = "Test data (enter_multiple, clientId1)";
            client1Channel.presence.enter(enterString1, enter1Complete);
            enter1Complete.waitFor();
            assertTrue("Verify enter callback called on completion", enter1Complete.success);

            /* set up a second connection with different clientId */
            ClientOptions client2Opts = new ClientOptions() {{
                tokenDetails = token2;
                clientId = testClientId2;
            }};
            fillInOptions(client2Opts);
            clientAbly2 = new AblyRealtime(client2Opts);

            /* get channel and subscribe to presence */
            Channel client2Channel = clientAbly2.channels.get(testChannel.channelName);
            CompletionWaiter enter2Complete = new CompletionWaiter();
            String enterString2 = "Test data (enter_multiple, clientId2)";
            client2Channel.presence.enter(enterString2, enter2Complete);
            enter2Complete.waitFor();
            assertTrue("Verify enter callback called on completion", enter2Complete.success);

            /* get presence set and verify client present */
            PresenceMessage[] presences = testChannel.restChannel.presence.get(null).items();
            PresenceMessage expectedPresent1 = contains(presences, testClientId1, Action.present);
            PresenceMessage expectedPresent2 = contains(presences, testClientId2, Action.present);
            assertNotNull("Verify expected clients are in presence set", expectedPresent1);
            assertNotNull("Verify expected clients are in presence set", expectedPresent2);
            assertEquals(expectedPresent1.data, enterString1);
            assertEquals(expectedPresent2.data, enterString2);

        } catch(AblyException e) {
            e.printStackTrace();
            fail("Unexpected exception running test: " + e.getMessage());
        } finally {
            if(clientAbly1 != null)
                clientAbly1.close();
            if(clientAbly2 != null)
                clientAbly2.close();
            if(testChannel != null)
                testChannel.dispose();
        }
    }

    /**
     * Attach and enter channel multiple times on a single connection,
     * retrieving members using paginated rest get() */
    @Test
    public void rest_paginated_get() {
        AblyRealtime clientAbly1 = null;
        TestChannel testChannel = new TestChannel();
        int clientCount = 30;
        long delay = 100L;
        try {
            /* subscribe for presence events in the anonymous connection */
            new PresenceWaiter(testChannel.realtimeChannel);
            /* set up a connection with specific clientId */
            ClientOptions client1Opts = new ClientOptions() {{
                tokenDetails = wildcardToken;
            }};
            fillInOptions(client1Opts);
            clientAbly1 = new AblyRealtime(client1Opts);

            /* get channel and attach */
            Channel client1Channel = clientAbly1.channels.get(testChannel.channelName);

            /* enter multiple clients */
            CompletionSet enterComplete = new CompletionSet();
            for(int i = 0; i < clientCount; i++) {
                client1Channel.presence.enterClient("client" + i, "Test data (rest_paginated_get) " + i, enterComplete.add());
                try { Thread.sleep(delay); } catch(InterruptedException e){}
            }
            enterComplete.waitFor();
            assertTrue("Verify enter callback called on completion", enterComplete.errors.isEmpty());

            /* get the presence for this channel */
            HashMap<String, PresenceMessage> memberIndex = new HashMap<String, PresenceMessage>();
            PaginatedResult<PresenceMessage> members = testChannel.restChannel.presence.get(new Param[] { new Param("limit", "10") });
            assertNotNull("Expected non-null messages", members);
            assertEquals("Expected 10 messages", members.items().length, 10);

            /* index received messages */
            for(int i = 0; i < 10; i++) {
                PresenceMessage member = members.items()[i];
                memberIndex.put(member.clientId, member);
            }

            /* get next page */
            members = members.next();
            assertNotNull("Expected non-null messages", members);
            assertEquals("Expected 10 messages", members.items().length, 10);

            /* index received messages */
            for(int i = 0; i < 10; i++) {
                PresenceMessage member = members.items()[i];
                memberIndex.put(member.clientId, member);
            }

            /* get next page */
            members = members.next();
            assertNotNull("Expected non-null messages", members);
            assertEquals("Expected 10 messages", members.items().length, 10);

            /* index received messages */
            for(int i = 0; i < 10; i++) {
                PresenceMessage member = members.items()[i];
                memberIndex.put(member.clientId, member);
            }

            /* verify there is no next page */
            assertFalse("Expected null next page", members.hasNext());

            /* verify that all clientIds were received */
            assertEquals("Expected " + clientCount + " members", memberIndex.size(), clientCount);
            for(int i = 0; i < clientCount; i++) {
                String clientId = "client" + i;
                assertTrue("Expected client with id " + clientId, memberIndex.containsKey(clientId));
            }
        } catch(AblyException e) {
            e.printStackTrace();
            fail("Unexpected exception running test: " + e.getMessage());
        } finally {
            if(clientAbly1 != null)
                clientAbly1.close();
            if(testChannel != null)
                testChannel.dispose();
        }
    }

    /**
     * Attach to channel, enter presence channel, disconnect and await leave event
     */
    @Test
    public void disconnect_leave() {
        AblyRealtime clientAbly1 = null;
        TestChannel testChannel = new TestChannel();
        boolean requiresClose = false;
        try {
            /* subscribe for presence events in the anonymous connection */
            PresenceWaiter presenceWaiter = new PresenceWaiter(testChannel.realtimeChannel);
            /* set up a connection with specific clientId */
            ClientOptions client1Opts = new ClientOptions() {{
                tokenDetails = token1;
                clientId = testClientId1;
            }};
            fillInOptions(client1Opts);
            clientAbly1 = new AblyRealtime(client1Opts);
            requiresClose = true;

            /* get channel */
            Channel client1Channel = clientAbly1.channels.get(testChannel.channelName);

            /* let client1 enter the channel and wait for the entered event to be delivered */
            CompletionWaiter enterComplete = new CompletionWaiter();
            String enterString = "Test data (disconnect_leave)";
            client1Channel.presence.enter(enterString, enterComplete);
            presenceWaiter.waitFor(testClientId1, Action.enter);
            PresenceMessage expectedPresent = presenceWaiter.contains(testClientId1, Action.enter);
            assertNotNull(expectedPresent);
            assertEquals(expectedPresent.data, enterString);

            /* verify enter callback called on completion */
            enterComplete.waitFor();
            assertTrue("Verify enter callback called on completion", enterComplete.success);

            /* close client1 connection and wait for the leave event to be delivered */
            clientAbly1.close();
            requiresClose = false;
            presenceWaiter.waitFor(testClientId1, Action.leave);
            PresenceMessage expectedLeft = presenceWaiter.contains(testClientId1, Action.leave);
            assertNotNull(expectedLeft);
            /* verify leave message contains data that was published with enter */
            assertEquals(expectedLeft.data, enterString);
        } catch(AblyException e) {
            e.printStackTrace();
            fail("Unexpected exception running test: " + e.getMessage());
        } finally {
            if(requiresClose)
                clientAbly1.close();
            if(testChannel != null)
                testChannel.dispose();
        }
    }

    /**
     * <p>
     * Validates channel removes all subscribers,
     * when {@code Channel#unsubscribe()} with no argument gets called.
     * </p>
     *
     * Tests RTP7a
     *
     * @throws AblyException
     */
    @Test
    public void realtime_presence_unsubscribe_all() throws AblyException {
        /* Ably instance that will emit presence events */
        AblyRealtime ably1 = null;
        /* Ably instance that will receive presence events */
        AblyRealtime ably2 = null;

        String channelName = "test.presence.unsubscribe.all" + System.currentTimeMillis();

        try {
            ClientOptions option1 = createOptions(testVars.keys[0].keyStr);
            option1.clientId = "emitter client";
            ClientOptions option2 = createOptions(testVars.keys[0].keyStr);
            option2.clientId = "receiver client";

            ably1 = new AblyRealtime(option1);
            ably2 = new AblyRealtime(option2);

            Channel channel1 = ably1.channels.get(channelName);
            channel1.attach();
            (new ChannelWaiter(channel1)).waitFor(ChannelState.attached);

            Channel channel2 = ably2.channels.get(channelName);
            channel2.attach();
            (new ChannelWaiter(channel2)).waitFor(ChannelState.attached);

            ArrayList<PresenceMessage> receivedMessageStack = new ArrayList<>();
            Presence.PresenceListener listener = new Presence.PresenceListener() {
                List<PresenceMessage> messageStack;

                @Override
                public void onPresenceMessage(PresenceMessage message) {
                    messageStack.add(message);
                }

                public Presence.PresenceListener setMessageStack(List<PresenceMessage> messageStack) {
                    this.messageStack = messageStack;
                    return this;
                }
            }.setMessageStack(receivedMessageStack);

            /* Subscribe using various alternatives of {@code Presence#subscribe()} */
            channel2.presence.subscribe(listener);
            channel2.presence.subscribe(Action.present, listener);
            channel2.presence.subscribe(EnumSet.of(Action.update, Action.leave), listener);

            /* Unsubscribe */
            channel2.presence.unsubscribe();

            /* Start emitting channel with ably client 1 (emitter) */
            channel1.presence.enter("Hello, #2!", null);
            channel1.presence.update("Lorem ipsum", null);
            channel1.presence.update("Dolor sit!", null);
            channel1.presence.leave(null);

            /* Wait until receiver client (ably2) observes {@code Action.leave}
             * is emitted from emitter client (ably1)
             */
            Helpers.PresenceWaiter leavePresenceWaiter = new Helpers.PresenceWaiter(channel2);
            leavePresenceWaiter.waitFor(ably1.options.clientId, Action.leave);

            /* Validate that we didn't received anything
             */
            assertThat(receivedMessageStack, is(emptyCollectionOf(PresenceMessage.class)));
        } finally {
            if (ably1 != null) ably1.close();
            if (ably2 != null) ably2.close();
        }
    }

    /**
     * <p>
     * Validates channel removes a subscriber,
     * when {@code Channel#unsubscribe()} gets called with a listener.
     * </p>
     *
     * @throws AblyException
     */
    @Test
    public void realtime_presence_unsubscribe_single() throws AblyException {
        /* Ably instance that will emit presence events */
        AblyRealtime ably1 = null;
        /* Ably instance that will receive presence events */
        AblyRealtime ably2 = null;

        String channelName = "test.presence.unsubscribe.single" + System.currentTimeMillis();

        try {
            ClientOptions option1 = createOptions(testVars.keys[0].keyStr);
            option1.clientId = "emitter client";
            ClientOptions option2 = createOptions(testVars.keys[0].keyStr);
            option2.clientId = "receiver client";

            ably1 = new AblyRealtime(option1);
            ably2 = new AblyRealtime(option2);

            Channel channel1 = ably1.channels.get(channelName);
            channel1.attach();
            (new ChannelWaiter(channel1)).waitFor(ChannelState.attached);

            Channel channel2 = ably2.channels.get(channelName);
            channel2.attach();
            (new ChannelWaiter(channel2)).waitFor(ChannelState.attached);

            ArrayList<PresenceMessage> receivedMessageStack = new ArrayList<>();
            Presence.PresenceListener listener = new Presence.PresenceListener() {
                List<PresenceMessage> messageStack;

                @Override
                public void onPresenceMessage(PresenceMessage message) {
                    messageStack.add(message);
                }

                public Presence.PresenceListener setMessageStack(List<PresenceMessage> messageStack) {
                    this.messageStack = messageStack;
                    return this;
                }
            }.setMessageStack(receivedMessageStack);

            /* Subscribe using various alternatives of {@code Presence#subscribe()} */
            channel2.presence.subscribe(listener);
            channel2.presence.subscribe(Action.present, listener);
            channel2.presence.subscribe(EnumSet.of(Action.update, Action.leave), listener);

            /* Unsubscribe */
            channel2.presence.unsubscribe(listener);

            /* Start emitting channel with ably client 1 (emitter) */
            channel1.presence.enter("Hello, #2!", null);
            channel1.presence.update("Lorem ipsum", null);
            channel1.presence.update("Dolor sit!", null);
            channel1.presence.leave(null);

            /* Wait until receiver client (ably2) observes {@code Action.leave}
             * is emitted from emitter client (ably1)
             */
            Helpers.PresenceWaiter leavePresenceWaiter = new Helpers.PresenceWaiter(channel2);
            leavePresenceWaiter.waitFor(ably1.options.clientId, Action.leave);

            /* Validate that we didn't received anything
             */
            assertThat(receivedMessageStack, is(emptyCollectionOf(PresenceMessage.class)));
        } finally {
            if (ably1 != null) ably1.close();
            if (ably2 != null) ably2.close();
        }
    }

    /**
     * <p>
     * Validates a client can observe presence messages of other client,
     * when they entered to the same channel and observing client subscribed
     * to multiple actions.
     * </p>
     *
     * @throws AblyException
     */
    @Test
    public void realtime_presence_subscribe_all() throws AblyException {
        /* Ably instance that will emit presence events */
        AblyRealtime ably1 = null;
        /* Ably instance that will receive presence events */
        AblyRealtime ably2 = null;

        String channelName = "test.presence.subscribe.all" + System.currentTimeMillis();

        try {
            ClientOptions option1 = createOptions(testVars.keys[0].keyStr);
            option1.clientId = "emitter client";
            ClientOptions option2 = createOptions(testVars.keys[0].keyStr);
            option2.clientId = "receiver client";

            ably1 = new AblyRealtime(option1);
            ably2 = new AblyRealtime(option2);

            Channel channel1 = ably1.channels.get(channelName);
            channel1.attach();
            (new ChannelWaiter(channel1)).waitFor(ChannelState.attached);

            Channel channel2 = ably2.channels.get(channelName);
            channel2.attach();
            (new ChannelWaiter(channel2)).waitFor(ChannelState.attached);

            ArrayList<PresenceMessage> receivedMessageStack = new ArrayList<>();
            channel2.presence.subscribe(new Presence.PresenceListener() {
                List<PresenceMessage> messageStack;

                @Override
                public void onPresenceMessage(PresenceMessage message) {
                    messageStack.add(message);
                }

                public Presence.PresenceListener setMessageStack(List<PresenceMessage> messageStack) {
                    this.messageStack = messageStack;
                    return this;
                }
            }.setMessageStack(receivedMessageStack));

            /* Start emitting channel with ably client 1 (emitter) */
            channel1.presence.enter("Hello, #2!", null);
            channel1.presence.update("Lorem ipsum", null);
            channel1.presence.update("Dolor sit!", null);
            channel1.presence.leave(null);

            /* Wait until receiver client (ably2) observes {@code Action.leave}
             * is emitted from emitter client (ably1)
             */
            Helpers.PresenceWaiter leavePresenceWaiter = new Helpers.PresenceWaiter(channel2);
            leavePresenceWaiter.waitFor(ably1.options.clientId, Action.leave);

            /* Validate that,
             *- we received all actions
             */
            assertThat(receivedMessageStack.size(), is(equalTo(4)));
            for (PresenceMessage message : receivedMessageStack) {
                assertThat(message.action, isOneOf(Action.enter, Action.update, Action.leave));
            }
        } finally {
            if (ably1 != null) ably1.close();
            if (ably2 != null) ably2.close();
        }
    }

    /**
     * <p>
     * Validates a client can observe presence messages of other client,
     * when they entered to the same channel and observing client subscribed
     * to multiple actions.
     * </p>
     *
     * @throws AblyException
     */
    @Test
    public void realtime_presence_subscribe_multiple() throws AblyException {
        /* Ably instance that will emit presence events */
        AblyRealtime ably1 = null;
        /* Ably instance that will receive presence events */
        AblyRealtime ably2 = null;

        String channelName = "test.presence.subscribe.multiple" + System.currentTimeMillis();
        EnumSet<PresenceMessage.Action> actions = EnumSet.of(Action.update, Action.leave);

        try {
            ClientOptions option1 = createOptions(testVars.keys[0].keyStr);
            option1.clientId = "emitter client";
            ClientOptions option2 = createOptions(testVars.keys[0].keyStr);
            option2.clientId = "receiver client";

            ably1 = new AblyRealtime(option1);
            ably2 = new AblyRealtime(option2);

            Channel channel1 = ably1.channels.get(channelName);
            channel1.attach();
            (new ChannelWaiter(channel1)).waitFor(ChannelState.attached);

            Channel channel2 = ably2.channels.get(channelName);
            channel2.attach();
            (new ChannelWaiter(channel2)).waitFor(ChannelState.attached);

            final ArrayList<PresenceMessage> receivedMessageStack = new ArrayList<>();
            channel2.presence.subscribe(actions, new Presence.PresenceListener() {
                @Override
                public void onPresenceMessage(PresenceMessage message) {
                    synchronized (receivedMessageStack) {
                        receivedMessageStack.add(message);
                        receivedMessageStack.notify();
                    }
                }
            });

            /* Start emitting channel with ably client 1 (emitter) */
            channel1.presence.enter("Hello, #2!", null);
            channel1.presence.update("Lorem ipsum", null);
            channel1.presence.update("Dolor sit!", null);
            channel1.presence.leave(null);

            /* Wait until receiver client (ably2) observes {@code Action.leave}
             * is emitted from emitter client (ably1)
             */
            try {
                synchronized (receivedMessageStack) {
                    while (receivedMessageStack.size() == 0 ||
                            !receivedMessageStack.get(receivedMessageStack.size()-1).clientId.equals(ably1.options.clientId) ||
                            receivedMessageStack.get(receivedMessageStack.size()-1).action != Action.leave)
                        receivedMessageStack.wait();
                }
            } catch(InterruptedException e) {}

            /* Validate that,
             *- we received specific actions
             */
            assertThat(receivedMessageStack.size(), is(equalTo(3)));
            for (PresenceMessage message : receivedMessageStack) {
                assertTrue(actions.contains(message.action));
            }
        } finally {
            if (ably1 != null) ably1.close();
            if (ably2 != null) ably2.close();
        }
    }

    /**
     * <p>
     * Validates a client can observe presence messages of other client,
     * when they entered to the same channel and observing client subscribed
     * to a single action.
     * </p>
     *
     * @throws AblyException
     */
    @Test
    public void realtime_presence_subscribe_single() throws AblyException {
        /* Ably instance that will emit presence events */
        AblyRealtime ably1 = null;
        /* Ably instance that will receive presence events */
        AblyRealtime ably2 = null;

        String channelName = "test.presence.subscribe.single." + System.currentTimeMillis();
        PresenceMessage.Action action = Action.enter;

        try {
            ClientOptions option1 = createOptions(testVars.keys[0].keyStr);
            option1.clientId = "emitter client";
            ClientOptions option2 = createOptions(testVars.keys[0].keyStr);
            option2.clientId = "receiver client";

            ably1 = new AblyRealtime(option1);
            ably2 = new AblyRealtime(option2);

            Channel channel1 = ably1.channels.get(channelName);
            channel1.attach();
            (new ChannelWaiter(channel1)).waitFor(ChannelState.attached);

            Channel channel2 = ably2.channels.get(channelName);
            channel2.attach();
            (new ChannelWaiter(channel2)).waitFor(ChannelState.attached);

            ArrayList<PresenceMessage> receivedMessageStack = new ArrayList<>();
            channel2.presence.subscribe(action, new Presence.PresenceListener() {
                List<PresenceMessage> messageStack;

                @Override
                public void onPresenceMessage(PresenceMessage message) {
                    messageStack.add(message);
                }

                public Presence.PresenceListener setMessageStack(List<PresenceMessage> messageStack) {
                    this.messageStack = messageStack;
                    return this;
                }
            }.setMessageStack(receivedMessageStack));

            Helpers.PresenceWaiter waiter = new Helpers.PresenceWaiter(channel2);

            /* Start emitting presence with ably client 1 (emitter) */
            channel1.presence.enter("Hello, #2!", null);
            channel1.presence.updatePresence(new PresenceMessage(Action.update, ably1.options.clientId), null);
            channel1.presence.update("Lorem Ipsum", null);
            channel1.presence.leave(null);

            /* Wait until receiver client (ably2) observes {@code Action.leave}
             * is emitted from emitter client (ably1)
             */
            waiter.waitFor(ably1.options.clientId, Action.leave);

            /* Validate that,
             *- we received specific actions
             */
            assertThat(receivedMessageStack, is(not(empty())));
            for (PresenceMessage message : receivedMessageStack) {
                assertThat(message.action, is(equalTo(action)));
            }
        } finally {
            if (ably1 != null) ably1.close();
            if (ably2 != null) ably2.close();
        }
    }

    /**
     * <p>
     * Validate {@code Presence#subscribe(...)} will result in the listener not being
     * registered and an error being indicated, when the channel moves to the FAILED
     * state before the operation succeeds
     * </p>
     * <p>
     * Spec: RTP6c
     * </p>
     *
     * @throws AblyException
     */
    @Test
    public void realtime_presence_attach_implicit_subscribe_fail() throws AblyException {
        AblyRealtime ably = null;
        try {
            ClientOptions optsForToken = createOptions(testVars.keys[0].keyStr);
            final AblyRest ablyForToken = new AblyRest(optsForToken);
            final String channelName = "realtime_presence_attach_implicit_subscribe_fail" + testParams.name;

            /* get first token */
            Auth.TokenParams tokenParams = new Auth.TokenParams();
            Capability capability = new Capability();
            capability.addResource("otherchannel", "publish");
            tokenParams.capability = capability.toString();
            tokenParams.clientId = testClientId1;

            Auth.TokenDetails token = ablyForToken.auth.requestToken(tokenParams, null);

            /* get second token */
            Auth.TokenParams tokenParams2 = new Auth.TokenParams();
            Capability capability2 = new Capability();
            capability2.addResource(channelName, "publish");
            capability2.addOperation(channelName, "presence");
            capability2.addOperation(channelName, "subscribe");
            tokenParams2.capability = capability2.toString();
            tokenParams2.clientId = testClientId1;

            final Auth.TokenDetails token2 = ablyForToken.auth.requestToken(tokenParams2, null);
            assertNotNull("Expected token value", token2.token);

            ClientOptions opts = createOptions(testVars.keys[0].keyStr);
            opts.autoConnect = false;
            opts.tokenDetails = token;
            opts.clientId = testClientId1;
            ably = new AblyRealtime(opts);

            final ArrayList<PresenceMessage> presenceMessages = new ArrayList<>();
            Presence.PresenceListener listener = new Presence.PresenceListener() {
                @Override
                public void onPresenceMessage(PresenceMessage message) {
                    synchronized (presenceMessages) {
                        presenceMessages.add(message);
                        presenceMessages.notify();
                    }
                }
            };

            /* create a channel and subscribe, implicitly initiate attach */
            CompletionWaiter completionWaiter = new CompletionWaiter();
            final Channel channel = ably.channels.get(channelName);
            channel.presence.subscribe(listener, completionWaiter);

            ably.connection.connect();

            completionWaiter.waitFor(1);
            assertFalse("Verify subscribe failed", completionWaiter.success);
            assertEquals("Verify subscribe failure error status", completionWaiter.error.statusCode, 401);
            assertEquals("Verify failed state reached", channel.state, ChannelState.failed);

            try {
                channel.presence.subscribe(new PresenceWaiter(channel));
                fail("Presence.subscribe() shouldn't succeed");
            } catch (AblyException e) {
                assertEquals("Verify failure error code", e.errorInfo.code, CHANNEL_OPERATION_FAILED_INVALID_STATE.code);
            }

            /* Change token to allow channel subscription so we can enter client and verify listener was set despite the failure */
            final boolean[] authUpdated = new boolean[]{false};
            ably.connection.on(ConnectionEvent.update, new ConnectionStateListener() {
                        @Override
                        public void onConnectionStateChanged(ConnectionStateChange state) {
                            synchronized (authUpdated) {
                                authUpdated[0] = true;
                                authUpdated.notify();
                            }
                        }
                    });


            ably.auth.authorize(null, new Auth.AuthOptions() {{
                tokenDetails = token2;
            }});

            try {
                synchronized (authUpdated) {
                    while (!authUpdated[0])
                        authUpdated.wait();
                }
            } catch (InterruptedException e) {}

            channel.attach();
            new ChannelWaiter(channel).waitFor(ChannelState.attached);

            /* Now to ensure listener was set despite the error we enter a client */
            channel.presence.enter(null, null);
            try {
                synchronized (presenceMessages) {
                    while (presenceMessages.size() == 0)
                        presenceMessages.wait();
                }
            } catch (InterruptedException e) {}

            assertTrue("Verify listener was set despite channel attach failure",
                    presenceMessages.size() == 1 &&
                    presenceMessages.get(0).action == Action.enter && presenceMessages.get(0).clientId.equals(testClientId1));

        } finally {
            if(ably != null)
                ably.close();
        }
    }

    /**
     * <p>
     * Validate {@code Presence#enter(...)} will result in the listener not being
     * registered and an error being indicated, when the channel moves to the
     * FAILED state before the operation succeeds
     * </p>
     * <p>
     * Spec: RTP8d
     * </p>
     *
     * @throws AblyException
     */
    @Test
    public void realtime_presence_attach_implicit_enter_fail() throws AblyException {
        AblyRealtime ably = null;
        try {
            ClientOptions opts = createOptions(testVars.keys[1].keyStr);
            opts.clientId = "theClient";
            ably = new AblyRealtime(opts);

            /* wait until connected */
            new ConnectionWaiter(ably.connection).waitFor(ConnectionState.connected);
            assertEquals("Verify connected state reached", ably.connection.state, ConnectionState.connected);

            /* create a channel and subscribe */
            final Channel channel = ably.channels.get("enter_fail_" + testParams.name);
            CompletionWaiter completionWaiter = new CompletionWaiter();
            channel.presence.enter("Lorem Ipsum", completionWaiter);
            assertEquals("Verify attaching state reached", channel.state, ChannelState.attaching);

            ErrorInfo errorInfo = completionWaiter.waitFor();

            new ChannelWaiter(channel).waitFor(ChannelState.failed);
            assertEquals("Verify failed state reached", channel.state, ChannelState.failed);
            assertEquals("Verify reason code gives correct failure reason", errorInfo.statusCode, 401);
        } finally {
            if(ably != null)
                ably.close();
        }
    }

    /**
     * <p>
     * Validate {@code Presence#get(...)} will result in an error, when the channel
     * moves to the FAILED state before the operation succeeds
     * </p>
     * <p>
     * Spec: RTP11b
     * </p>
     *
     * @throws AblyException
     */
    @Test
    public void realtime_presence_attach_implicit_get_fail() throws AblyException {
        AblyRealtime ably = null;
        try {
            ClientOptions opts = createOptions(testVars.keys[1].keyStr);
            ably = new AblyRealtime(opts);

            /* wait until connected */
            new ConnectionWaiter(ably.connection).waitFor(ConnectionState.connected);
            assertEquals("Verify connected state reached", ably.connection.state, ConnectionState.connected);

            /* create a channel and subscribe */
            final Channel channel = ably.channels.get("get_fail");
            channel.presence.get(false);
            assertEquals("Verify attaching state reached", channel.state, ChannelState.attaching);

            ErrorInfo fail = new ChannelWaiter(channel).waitFor(ChannelState.failed);
            assertEquals("Verify failed state reached", channel.state, ChannelState.failed);
            assertEquals("Verify reason code gives correct failure reason", fail.statusCode, 401);
        } finally {
            if(ably != null)
                ably.close();
        }
    }

    /**
     * <p>
     * Validate {@code Presence#enterClient(...)} will result in the listener not being
     * registered and an error being indicated, when the channel moves to the FAILED
     * state before the operation succeeds
     * </p>
     * <p>
     * Spec: RTP15e
     * </p>
     *
     * @throws AblyException
     */
    @Test
    public void realtime_presence_attach_implicit_enterclient_fail() throws AblyException {
        AblyRealtime ably = null;
        try {
            ClientOptions opts = createOptions(testVars.keys[1].keyStr);
            ably = new AblyRealtime(opts);

            /* wait until connected */
            new ConnectionWaiter(ably.connection).waitFor(ConnectionState.connected);
            assertEquals("Verify connected state reached", ably.connection.state, ConnectionState.connected);

            /* create a channel and subscribe */
            final Channel channel = ably.channels.get("enterclient_fail_" + testParams.name);
            CompletionWaiter completionWaiter = new CompletionWaiter();
            channel.presence.enterClient("theClient", "Lorem Ipsum", completionWaiter);
            assertEquals("Verify attaching state reached", channel.state, ChannelState.attaching);

            ErrorInfo errorInfo = completionWaiter.waitFor();

            new ChannelWaiter(channel).waitFor(ChannelState.failed);
            assertEquals("Verify failed state reached", channel.state, ChannelState.failed);
            assertEquals("Verify reason code gives correct failure reason", errorInfo.statusCode, 401);
        } finally {
            if(ably != null)
                ably.close();
        }
    }

    /**
     * <p>
     * Validate {@code Presence#updateClient(...)} will result in the listener not being
     * registered and an error being indicated, when the channel is in or moves to the
     * FAILED state before the operation succeeds
     * </p>
     * <p>
     * Spec: RTP15e
     * </p>
     *
     * @throws AblyException
     */
    @Test
    public void realtime_presence_attach_implicit_updateclient_fail() throws AblyException {
        AblyRealtime ably = null;
        try {
            ClientOptions opts = createOptions(testVars.keys[1].keyStr);
            ably = new AblyRealtime(opts);

            /* wait until connected */
            new ConnectionWaiter(ably.connection).waitFor(ConnectionState.connected);
            assertEquals("Verify connected state reached", ably.connection.state, ConnectionState.connected);

            /* create a channel and subscribe */
            final Channel channel = ably.channels.get("updateclient_fail_" + testParams.name);
            CompletionWaiter completionWaiter = new CompletionWaiter();
            channel.presence.updateClient("theClient", "Lorem Ipsum", completionWaiter);
            assertEquals("Verify attaching state reached", channel.state, ChannelState.attaching);

            ErrorInfo errorInfo = completionWaiter.waitFor();

            new ChannelWaiter(channel).waitFor(ChannelState.failed);
            assertEquals("Verify failed state reached", channel.state, ChannelState.failed);
            assertEquals("Verify reason code gives correct failure reason", errorInfo.statusCode, 401);
        } finally {
            if(ably != null)
                ably.close();
        }
    }

    /**
     * <p>
     * Validate {@code Presence#leaveClient(...)} will result in the listener not being
     * registered and an error being indicated, when the channel is in or moves to the
     * FAILED state before the operation succeeds
     * </p>
     * <p>
     * Spec: RTP15e
     * </p>
     *
     * @throws AblyException
     */
    @Test
    public void realtime_presence_attach_implicit_leaveclient_fail() throws AblyException {
        AblyRealtime ably = null;
        try {
            ClientOptions opts = createOptions(testVars.keys[1].keyStr);
            ably = new AblyRealtime(opts);

            /* wait until connected */
            new ConnectionWaiter(ably.connection).waitFor(ConnectionState.connected);
            assertEquals("Verify connected state reached", ably.connection.state, ConnectionState.connected);

            /* create a channel and subscribe */
            final Channel channel = ably.channels.get("leaveclient_fail+" + testParams.name);
            CompletionWaiter completionWaiter = new CompletionWaiter();
            channel.presence.leaveClient("theClient", "Lorem Ipsum", completionWaiter);
            assertEquals("Verify attaching state reached", channel.state, ChannelState.attaching);
            completionWaiter.waitFor();

            ErrorInfo errorInfo = completionWaiter.waitFor();

            new ChannelWaiter(channel).waitFor(ChannelState.failed);
            assertEquals("Verify failed state reached", channel.state, ChannelState.failed);
            assertEquals("Verify reason code gives correct failure reason", errorInfo.statusCode, 401);
        } finally {
            if(ably != null)
                ably.close();
        }
    }

    /**
     * <p>
     * Validate {@code Presence#get(...)} throws an exception, when the channel
     * is in the FAILED state
     * </p>
     *
     * @throws AblyException
     */
    @Test
    public void realtime_presence_get_throws_when_channel_failed() throws AblyException {
        AblyRealtime ably = null;
        try {
            ClientOptions opts = createOptions(testVars.keys[1].keyStr);
            ably = new AblyRealtime(opts);

            /* wait until connected */
            new ConnectionWaiter(ably.connection).waitFor(ConnectionState.connected);
            assertEquals("Verify connected state reached", ably.connection.state, ConnectionState.connected);

            /* create a channel and subscribe */
            final Channel channel = ably.channels.get("get_fail");
            channel.attach();
            new ChannelWaiter(channel).waitFor(ChannelState.failed);

            try {
                channel.presence.get(false);
                fail("Presence#get(...) should throw an exception when channel is in failed state");
            } catch(AblyException e) {
                assertThat(e.errorInfo.code, is(equalTo(CHANNEL_OPERATION_FAILED_INVALID_STATE.code)));
                assertThat(e.errorInfo.message, is(equalTo("channel operation failed (invalid channel state)")));
            }
        } finally {
            if(ably != null)
                ably.close();
        }
    }

    /**
     * Test if after reattach when returning from suspended mode client re-enters the channel with the same data
     * @throws AblyException
     *
     * Tests RTP17, RTP19, RTP19a, RTP5f, RTP6b
     */
    @Ignore("FIXME: flaky test which fails on second protocol iteration")
    @Test
    public void realtime_presence_suspended_reenter() throws AblyException {
        AblyRealtime ably = null;
        try {
            MockWebsocketFactory mockTransport = new MockWebsocketFactory();
            DebugOptions opts = new DebugOptions(testVars.keys[0].keyStr);
            fillInOptions(opts);
            opts.transportFactory = mockTransport;

            for (int i=0; i<2; i++) {
                mockTransport.allowSend();
                final String channelName = "presence_suspended_reenter" + testParams.name + i;
                ably = new AblyRealtime(opts);
                ConnectionWaiter connectionWaiter = new ConnectionWaiter(ably.connection);
                connectionWaiter.waitFor(ConnectionState.connected);

                final Channel channel = ably.channels.get(channelName);
                ChannelWaiter channelWaiter = new ChannelWaiter(channel);
                channel.attach();
                channelWaiter.waitFor(ChannelState.attached);

                final String presenceData = "PRESENCE_DATA";
                final String connId = ably.connection.id;

                /*
                 * On the first run to test RTP19a we don't enter client1 so the server on
                 * return from suspend sees no presence data and sends ATTACHED without HAS_PRESENCE
                 * The client then should remove all the members from the presence map and then
                 * re-enter client2. On the second loop run we enter client1 and receive ATTACHED with
                 * HAS_PRESENCE
                 */
                final boolean[] wrongPresenceEmitted = new boolean[] {false};
                if (i == 1) {
                    CompletionWaiter completionWaiter = new CompletionWaiter();
                    channel.presence.enterClient(testClientId1, presenceData, completionWaiter);
                    completionWaiter.waitFor();

                    // RTP5f: after this point there should be no presence event for client1
                    channel.presence.subscribe(new Presence.PresenceListener() {
                        @Override
                        public void onPresenceMessage(PresenceMessage message) {
                            System.out.println("realtime_presence_suspended_reenter(): onPresenceMessage: " + message.clientId + " action: " + message.action.name());
                            if (message.clientId.equals(testClientId1))
                                wrongPresenceEmitted[0] = true;
                        }
                    });
                }

                final ArrayList<PresenceMessage> leaveMessages = new ArrayList<>();
                /* Subscribe for message type, test RTP6b */
                channel.presence.subscribe(Action.leave, new Presence.PresenceListener() {
                    @Override
                    public void onPresenceMessage(PresenceMessage message) {
                        leaveMessages.add(message);
                    }
                });

                /*
                 * We put testClientId2 presence data into the client library presence map but we
                 * don't send it to the server
                 */

                mockTransport.blockSend();
                channel.presence.enterClient(testClientId2, presenceData);

                ProtocolMessage msg = new ProtocolMessage();
                msg.connectionId = connId;
                msg.action = ProtocolMessage.Action.sync;
                msg.channel = channelName;
                msg.presence = new PresenceMessage[]{
                        new PresenceMessage() {{
                            action = Action.present;
                            id = String.format("%s:0:0", connId);
                            timestamp = System.currentTimeMillis();
                            clientId = testClientId2;
                            connectionId = connId;
                            data = presenceData;
                        }}
                };
                ably.connection.connectionManager.onMessage(null, msg);

                mockTransport.allowSend();

                assertEquals("Verify presence data is received by the server", i==0 ? 1 : 2, channel.presence.get(true).length);

                ably.connection.connectionManager.requestState(ConnectionState.suspended);
                channelWaiter.waitFor(ChannelState.suspended);

                /*
                 * When restoring from suspended state server will send sync message erasing
                 * testClientId2 record from the presence map. Client should re-send presence message
                 * for testClientId2 and restore its presence data.
                 */

                ably.connection.connectionManager.requestState(ConnectionState.connected);
                channelWaiter.waitFor(ChannelState.attached);

                long reconnectTimestamp = System.currentTimeMillis();

                try {
                    Thread.sleep(500);
                } catch (InterruptedException e) {
                }

                /* In both cases we should have one leave message in the leaveMessages */
                assertEquals("Verify exactly one LEAVE message was generated", leaveMessages.size(), 1);

                PresenceMessage leaveMessage = leaveMessages.get(0);
                assertEquals("Verify LEAVE message follows specs",leaveMessage.action, Action.leave);
                assertEquals("Verify LEAVE message follows specs",leaveMessage.clientId, testClientId2);
                assertEquals("Verify LEAVE message follows specs",leaveMessage.data, presenceData);
                assertTrue("Verify LEAVE message follows specs", Math.abs(leaveMessage.timestamp-reconnectTimestamp) < 2000);

                /* According to RTP5f there should be no presence event emitted for client1 */
                assertFalse("Verify no presence event emitted on return from suspend on SYNC for client1",
                        wrongPresenceEmitted[0]);
                //ably.close();
            }
        } catch (AblyException e) {
            fail("Unexpected exception running test: " + e.getMessage());
        }
    }

    /**
     * Test presence message map behaviour (RTP2 features)
     * Tests RTP2a, RTP2b1, RTP2b2, RTP2c, RTP2d, RTP2g, RTP18c, RTP6a features
     */
    @Test
    public void realtime_presence_map_test() throws AblyException {
        AblyRealtime ably = null;
        try {
            ClientOptions opts = createOptions(testVars.keys[0].keyStr);
            ably = new AblyRealtime(opts);
            final String channelName = "newness_comparison_" + testParams.name;
            Channel channel = ably.channels.get(channelName);
            channel.attach();
            ChannelWaiter channelWaiter = new ChannelWaiter(channel);
            channelWaiter.waitFor(ChannelState.attached);

            final String wontPass = "Won't pass newness test";

            Presence presence = channel.presence;
            final ArrayList<PresenceMessage> presenceMessages = new ArrayList<>();
            /* Subscribe for all the message types, test RTP6a */
            presence.subscribe(new Presence.PresenceListener() {
                @Override
                public void onPresenceMessage(PresenceMessage message) {
                    synchronized (presenceMessages) {
                        assertNotEquals("Verify wrong message didn't pass the newness test",
                                message.data, wontPass);
                        // To exclude leave messages that sometimes sneak in let's collect only enter and update messages
                        if (message.action == Action.enter || message.action == Action.update) {
                            presenceMessages.add(message);
                        }
                    }
                }
            });

            /* Test message newness criteria as described in RTP2b */
            final PresenceMessage[] testData = new PresenceMessage[] {
                    new PresenceMessage() {{
                        clientId = "1";
                        action = Action.enter;
                        connectionId = "1";
                        id = "1:0";
                    }},
                    new PresenceMessage() {{
                        clientId = "2";
                        action = Action.enter;
                        connectionId = "2";
                        id = "2:1:0";
                    }},
                    /* Should be newer than previous one */
                    new PresenceMessage() {{
                        clientId = "2";
                        action = Action.update;
                        connectionId = "2";
                        id = "2:2:1";
                        timestamp = 1;
                    }},
                    /* Shouldn't pass newness test because of message serial, timestamp doesn't matter in this case */
                    new PresenceMessage() {{
                        clientId = "2";
                        action = Action.update;
                        connectionId = "2";
                        id = "2:1:1";
                        timestamp = 2;
                        data = wontPass;
                    }},
                    /* Shouldn't pass because of message index */
                    new PresenceMessage() {{
                        clientId = "2";
                        action = Action.update;
                        connectionId = "2";
                        id = "2:2:0";
                        data = wontPass;
                    }},
                    /* Should pass because id is not in form connId:clientId:index and timestamp is greater */
                    new PresenceMessage() {{
                        clientId = "2";
                        action = Action.update;
                        connectionId = "2";
                        id = "weird_id";
                        timestamp = 1000;
                    }},
                    /* Shouldn't pass because of timestamp */
                    new PresenceMessage() {{
                        clientId = "2";
                        action = Action.update;
                        connectionId = "2";
                        id = "2:3:1";
                        timestamp = 500;
                        data = wontPass;
                    }}
            };

            for (final PresenceMessage msg: testData) {
                ProtocolMessage protocolMessage = new ProtocolMessage() {{
                        channel = channelName;
                        action = Action.presence;
                        presence = new PresenceMessage[]{msg};
                    }};

                ably.connection.connectionManager.onMessage(null, protocolMessage);
            }

            int n = 0;
            for (PresenceMessage testMsg: testData) {
                if (testMsg.data != wontPass) {
                    PresenceMessage factualMsg = n < presenceMessages.size() ? presenceMessages.get(n++) : null;
                    assertTrue("Verify message passed newness test",
                            factualMsg != null && factualMsg.id.equals(testMsg.id));
                    assertEquals("Verify message was emitted on the presence object with original action",
                            factualMsg.action, testMsg.action);
                    assertEquals("Verify message was added to the presence map and stored with PRESENT action",
                            presence.get(testMsg.clientId, false)[0].action, Action.present);
                }
            }
            assertEquals("Verify nothing else passed the newness test", n, presenceMessages.size());

            /* Repeat the process now as a part of SYNC and verify everything is exactly the same */
            final String channel2Name = "sync_newness_comparison_" + testParams.name;
            Channel channel2 = ably.channels.get(channel2Name);
            channel2.attach();
            new ChannelWaiter(channel2).waitFor(ChannelState.attached);

            /* Send all the presence data in one SYNC message without channelSerial (RTP18c) */
            ProtocolMessage syncMessage = new ProtocolMessage() {{
                channel = channel2Name;
                action = Action.sync;
                presence = testData.clone();
            }};
            final ArrayList<PresenceMessage> syncPresenceMessages = new ArrayList<>();
            channel2.presence.subscribe(new Presence.PresenceListener() {
                @Override
                public void onPresenceMessage(PresenceMessage message) {
                    syncPresenceMessages.add(message);
                }
            });
            ably.connection.connectionManager.onMessage(null, syncMessage);

            assertEquals("Verify result is the same in case of SYNC", syncPresenceMessages.size(), presenceMessages.size());
            for (int i=0; i<syncPresenceMessages.size(); i++)
                assertTrue("Verify result is the same in case of SYNC",
                        syncPresenceMessages.get(i).id.equals(presenceMessages.get(i).id) &&
                        syncPresenceMessages.get(i).action.equals(presenceMessages.get(i).action));
        }
        catch (AblyException e) {
            System.out.println("Ably exception thrown in realtime_presence_map_test " + e);
            fail("Ably exception thrown in realtime_presence_map_test " + e);
        }
        finally {
            if (ably != null)
                ably.close();
        }
    }

    /**
     * Enter large (>100) number of clients so there are several sync messages, disconnect transport
     * in the middle and verify channel is re-syncing presence messages after transport reconnect
     *
     * Tests RTP3
     */
    @Test
    public void reattach_resume_broken_sync() {
        AblyRealtime clientAbly1 = null;
        AblyRealtime clientAbly2 = null;
        TestChannel testChannel = new TestChannel();
        int clientCount = 150; /* Should be greater than 100 to break sync into several messages */
        try {
            /* subscribe for presence events in the anonymous connection */
            new PresenceWaiter(testChannel.realtimeChannel);

            /* set up a connection with specific clientId */
            ClientOptions client1Opts = new ClientOptions(testVars.keys[0].keyStr);
            fillInOptions(client1Opts);
            client1Opts.tokenDetails = wildcardToken;
            clientAbly1 = new AblyRealtime(client1Opts);

            /* wait until connected */
            (new ConnectionWaiter(clientAbly1.connection)).waitFor(ConnectionState.connected);
            assertEquals("Verify connected state reached", clientAbly1.connection.state, ConnectionState.connected);

            /* get channel and attach */
            Channel client1Channel = clientAbly1.channels.get(testChannel.channelName);
            client1Channel.attach();
            (new ChannelWaiter(client1Channel)).waitFor(ChannelState.attached);
            assertEquals("Verify attached state reached", client1Channel.state, ChannelState.attached);

            /* let client1 enter the channel for multiple clients and wait for the success callback */
            CompletionSet enterComplete = new CompletionSet();
            for(int i = 0; i < clientCount; i++) {
                client1Channel.presence.enterClient("client" + i, "Test data (attach_enter_multiple) " + i, enterComplete.add());
            }
            enterComplete.waitFor();
            assertTrue("Verify enter callback called on completion", enterComplete.pending.isEmpty());
            assertTrue("Verify no enter errors", enterComplete.errors.isEmpty());

            /* set up a second connection with different clientId */
            final MockWebsocketFactory mockTransport20 = new MockWebsocketFactory();
            DebugOptions client2Opts = new DebugOptions(testVars.keys[0].keyStr);
            fillInOptions(client2Opts);
            client2Opts.transportFactory = mockTransport20;
            client2Opts.tokenDetails = token2;
            client2Opts.clientId = testClientId2;
            client2Opts.autoConnect = false;

            mockTransport20.allowSend();
            clientAbly2 = new AblyRealtime(client2Opts);

            /* wait until connected */
            ConnectionWaiter connectionWaiter = new ConnectionWaiter(clientAbly2.connection);
            clientAbly2.connection.connect();
            connectionWaiter.waitFor(ConnectionState.connected);

            /* get channel */
            final Channel client2Channel = clientAbly2.channels.get(testChannel.channelName);
            final ConnectionManager connectionManager = clientAbly2.connection.connectionManager;
            final boolean[] disconnectedTransport = new boolean[]{false};
            final int[] presenceCount = new int[]{0};
            client2Channel.attach(new CompletionListener() {
                @Override
                public void onSuccess() {
                    try {
                        client2Channel.presence.subscribe(new Presence.PresenceListener() {
                            @Override
                            public void onPresenceMessage(PresenceMessage message) {
                                if (!disconnectedTransport[0]) {
                                    mockTransport20.lastCreatedTransport.close();
                                    connectionManager.onTransportUnavailable(mockTransport20.lastCreatedTransport, new ErrorInfo("Mock", INTERNAL_ERROR.code));

                                }
                                disconnectedTransport[0] = true;
                                presenceCount[0]++;
                            }
                        });
                    }
                    catch (AblyException e) {
                    }
                }

                @Override
                public void onError(ErrorInfo reason) {
                }
            });

            ChannelWaiter channelWaiter = new ChannelWaiter(client2Channel);
            channelWaiter.waitFor(ChannelState.attached);

            /* Wait for reconnect */
            connectionWaiter.waitFor(ConnectionState.connected, 2);

            client2Channel.presence.unsubscribe();

            /* Verify that channel received sync and all 150 presence messages are received */
            try {
                Thread.sleep(500);
                assertEquals("Verify number of received presence messages", client2Channel.presence.get(true).length, clientCount);
            } catch (InterruptedException e) {}

        } catch(AblyException e) {
            e.printStackTrace();
            fail("Unexpected exception running test: " + e.getMessage());
        } finally {
            if(clientAbly1 != null)
                clientAbly1.close();
            if(clientAbly2 != null)
                clientAbly2.close();
            testChannel.dispose();
        }
    }

    /**
     * Test if presence sync works as it should
     * Tests RTP18a, RTP18b, RTP2f
     */
    @Test
    public void presence_sync() {
        AblyRealtime ably = null;
        try {
            ClientOptions opts = createOptions(testVars.keys[0].keyStr);
            ably = new AblyRealtime(opts);

            final String channelName = "presence_sync_test" + testParams.name;

            final Channel channel = ably.channels.get(channelName);
            channel.attach();
            ChannelWaiter channelWaiter = new ChannelWaiter(channel);
            channelWaiter.waitFor(ChannelState.attached);

            final ArrayList<PresenceMessage> presenceHistory = new ArrayList<>();
            channel.presence.subscribe(new Presence.PresenceListener() {
                @Override
                public void onPresenceMessage(PresenceMessage message) {
                    presenceHistory.add(message);
                }
            });

            final PresenceMessage[] testPresence1 = new PresenceMessage[] {
                    /* Will be discarded because we'll start new sync with different channelSerial */
                    new PresenceMessage() {{
                        clientId = "1";
                        action = Action.enter;
                        connectionId = "1";
                        id = "1:0";
                    }}
            };

            final PresenceMessage[] testPresence2 = new PresenceMessage[] {
                    new PresenceMessage() {{
                        clientId = "2";
                        action = Action.enter;
                        connectionId = "2";
                        id = "2:1:0";
                    }},
                    /* Enter presence message here is newer than leave in the subsequent message */
                    new PresenceMessage() {{
                        clientId = "3";
                        action = Action.enter;
                        connectionId = "3";
                        id = "3:1:0";
                    }}
            };

            final PresenceMessage[] testPresence3 = new PresenceMessage[] {
                    new PresenceMessage() {{
                        clientId = "3";
                        action = Action.leave;
                        connectionId = "3";
                        id = "3:0:0";
                    }},
                    new PresenceMessage() {{
                        clientId = "4";
                        action = Action.enter;
                        connectionId = "4";
                        id = "4:1:1";
                    }},
                    new PresenceMessage() {{
                        clientId = "4";
                        action = Action.leave;
                        connectionId = "4";
                        id = "4:2:2";
                    }}
            };

            final boolean[] seenLeaveMessageAsAbsentForClient4 = new boolean[] {false};
            channel.presence.subscribe(Action.leave, new Presence.PresenceListener() {
                @Override
                public void onPresenceMessage(PresenceMessage message) {
                    try {
                        /*
                         * Do not call it in states other than ATTACHED because of presence.get() side
                         * effect of attaching channel
                         */
                        if (message.clientId.equals("4") && message.action == Action.leave && channel.state == ChannelState.attached) {
                            /*
                             * Client library won't return a presence message if it is stored as ABSENT
                             * so the result of the presence.get() call should be empty. This is the
                             * only case when get() called from PresenceListener.onPresenceMessage results
                             * in an empty answer.
                             */
                            seenLeaveMessageAsAbsentForClient4[0] = channel.presence.get("4", false).length == 0;
                        }
                    } catch (AblyException e) {}
                }
            });

            ably.connection.connectionManager.onMessage(null, new ProtocolMessage() {{
                action = Action.sync;
                channel = channelName;
                channelSerial = "1:1";
                presence = testPresence1;
            }});
            ably.connection.connectionManager.onMessage(null, new ProtocolMessage() {{
                action = Action.sync;
                channel = channelName;
                channelSerial = "2:1";
                presence = testPresence2;
            }});
            ably.connection.connectionManager.onMessage(null, new ProtocolMessage() {{
                action = Action.sync;
                channel = channelName;
                channelSerial = "2:";
                presence = testPresence3;
            }});

            assertEquals("Verify incomplete sync was discarded", channel.presence.get("1", false).length, 0);
            assertEquals("Verify client with id==2 is in presence map", channel.presence.get("2", false).length, 1);
            assertEquals("Verify client with id==3 is in presence map", channel.presence.get("3", false).length, 1);
            assertEquals("Verify nothing else is in presence map", channel.presence.get(false).length, 2);

            assertTrue("Verify LEAVE message for client with id==4 was stored as ABSENT", seenLeaveMessageAsAbsentForClient4[0]);

            PresenceMessage[] correctPresenceHistory = new PresenceMessage[] {
                    /* client 1 enters (will later be discarded) */
                    new PresenceMessage(Action.enter, "1"),
                    /* client 2 enters */
                    new PresenceMessage(Action.enter, "2"),
                    /* client 3 enters and never leaves because of newness comparison for LEAVE fails */
                    new PresenceMessage(Action.enter, "3"),
                    /* client 4 enters and leaves */
                    new PresenceMessage(Action.enter, "4"),
                    new PresenceMessage(Action.leave, "4"),
                    /* client 1 is eliminated from the presence map because the first portion of SYNC is discarded */
                    new PresenceMessage(Action.leave, "1")
            };

            assertEquals("Verify number of presence messages", presenceHistory.size(), correctPresenceHistory.length);
            for (int i=0; i<correctPresenceHistory.length; i++) {
                PresenceMessage factualMsg = presenceHistory.get(i);
                PresenceMessage correctMsg = correctPresenceHistory[i];
                assertTrue("Verify presence message correctness",
                        factualMsg.clientId.equals(correctMsg.clientId) && factualMsg.action == correctMsg.action);
            }

        } catch (AblyException e) {
            e.printStackTrace();
            fail("Unexpected exception running test: " + e.getMessage());
        } finally {
            if (ably != null)
                ably.close();
        }
    }

    /*
     * Test channel state change effect on presence
     * Tests RTP5a, RTP5b, RTP5c3, RTP16b
     */
    @Test
    public void presence_state_change () {
        AblyRealtime ably = null;
        try {
            DebugOptions opts = new DebugOptions(testVars.keys[0].keyStr);
            fillInOptions(opts);
            opts.autoConnect = false;  /* to queue presence messages */

            final MockWebsocketFactory mockTransport = new MockWebsocketFactory();
            opts.transportFactory = mockTransport;
            ably = new AblyRealtime(opts);

            final String channelName = "presence_state_change" + testParams.name;
            Channel channel = ably.channels.get(channelName);
            /*
             * This will queue the message, initiate channel attach and send it
             * when the channel becomes attached (to test RTP5c)
             *
             * Also the connection state is INITIALIZED at the moment (to test RTP16b)
             */
            channel.presence.enterClient(testClientId1);

            /* Connect */
            ably.connection.connect();

            ChannelWaiter channelWaiter = new ChannelWaiter(channel);
            channelWaiter.waitFor(ChannelState.attached);

            PresenceWaiter presenceWaiter = new PresenceWaiter(channel);
            presenceWaiter.waitFor(1);

            PresenceMessage[] presenceMessages = channel.presence.get(false);
            assertEquals(presenceMessages.length, 1);

            mockTransport.blockSend();
            /* Inject something into internal presence map */
            final String connId = ably.connection.id;
            channel.presence.enterClient(testClientId2);

            ProtocolMessage msg = new ProtocolMessage() {{
                    connectionId = connId;
                    action = ProtocolMessage.Action.sync;
                    channel = channelName;
                    presence = new PresenceMessage[] {
                            new PresenceMessage() {{
                                action = Action.present;
                                id = String.format("%s:0:0", connId);
                                timestamp = System.currentTimeMillis();
                                clientId = testClientId2;
                                connectionId = connId;
                            }}
                    };
            }};
            ably.connection.connectionManager.onMessage(null, msg);

            mockTransport.allowSend();

            channel.detach();
            channelWaiter.waitFor(ChannelState.detached);

            /* Verify that presence map is cleared on DETACH (RTP5a) */
            /* As a side effect this operation will initiate reattach of the channel but it doesn't matter here */
            assertEquals("Verify presence map is cleared on DETACH", channel.presence.get(false).length, 0);

            /*
             * Reconnect and verify that client2 is not automatically re-entered i.e.
             * internal presence map is cleared as well
             */
            channel.attach();
            Thread.sleep(500);
            assertEquals("Verify internal presence map is cleared on DETACH", channel.presence.get(false).length, 0);

            /* Test failure of presence re-enter */
            mockTransport.blockSend();
            /* Let's add something to the presence map */
            channel.presence.enterClient(testClientId2);
            ably.connection.connectionManager.onMessage(null, msg);
            mockTransport.failSend(new MockWebsocketFactory.MessageFilter() {
                @Override
                public boolean matches(ProtocolMessage message) {
                    return message.action == ProtocolMessage.Action.presence;
                }
            });

            final boolean[] reenterFailureReceived = new boolean[] {false};
            channel.on(ChannelEvent.update, new ChannelStateListener() {
                @Override
                public void onChannelStateChanged(ChannelStateChange stateChange) {
                    if (stateChange.reason.code == CHANEL_PRESENCE_RE_ENTER_ERROR.code)
                        reenterFailureReceived[0] = true;
                }
            });

            ConnectionWaiter connectionWaiter = new ConnectionWaiter(ably.connection);
            ably.connection.connectionManager.requestState(ConnectionState.suspended);
            connectionWaiter.waitFor(ConnectionState.suspended);
            ably.connection.connectionManager.requestState(ConnectionState.connected);
            connectionWaiter.waitFor(ConnectionState.connected);
            Thread.sleep(500);

            assertTrue("Verify re-enter presence message failed", reenterFailureReceived[0]);
        } catch (AblyException|InterruptedException e) {
            e.printStackTrace();
            fail("Unexpected exception running test: " + e.getMessage());
        } finally {
            if (ably != null)
                ably.close();
        }
    }

    /**
     * Enter channel without subscribe permission, expect presence message from this connection
     * Test RTP17a
     *
     * Not functional yet
     */
    @Test
    public void presence_without_subscribe_capability() throws AblyException {
        String channelName = "presence_without_subscribe" + testParams.name;
        AblyRealtime ably = null;
        String presenceData = "presence_test_data";

        try {
            /* init ably for token */
            ClientOptions optsForToken = createOptions(testVars.keys[0].keyStr);
            final AblyRest ablyForToken = new AblyRest(optsForToken);

            /* get first token */
            Auth.TokenParams tokenParams = new Auth.TokenParams();
            Capability capability = new Capability();
            capability.addResource(channelName, "publish");
            capability.addOperation(channelName, "presence");
            //capability.addOperation(channelName, "subscribe");
            tokenParams.capability = capability.toString();
            tokenParams.clientId = testClientId1;

            Auth.TokenDetails token = ablyForToken.auth.requestToken(tokenParams, null);
            assertNotNull("Expected token value", token.token);

            ClientOptions opts = createOptions();
            opts.clientId = testClientId1;
            opts.tokenDetails = token;
            ably = new AblyRealtime(opts);

            Channel channel = ably.channels.get(channelName);
            channel.attach();

            ChannelWaiter channelWaiter = new ChannelWaiter(channel);
            channelWaiter.waitFor(ChannelState.attached);

            channel.presence.enterClient(testClientId1, presenceData, new CompletionListener() {
                @Override
                public void onSuccess() {
                    System.out.println("Success");
                }

                @Override
                public void onError(ErrorInfo reason) {
                    System.out.println("failure");
                }
            });
            PresenceWaiter presenceWaiter = new PresenceWaiter(Action.enter, channel);
            presenceWaiter.waitFor(1);

            PresenceMessage[] presenceMessages = channel.presence.get(testClientId1, false);
            assertEquals("Verify total number of received presence messages", presenceMessages.length, 1);
            assertEquals("Verify present message is valid", presenceMessages[0].data, presenceData);
        } finally {
            if (ably != null)
                ably.close();
        }
    }

    /**
     * Test if Presence.syncComplete() works. Enter client on one ably connection and
     * wait for initial SYNC on another connection.
     *
     * Tests RTP13
     */
    @Test
    public void sync_complete() {
        AblyRealtime ably1 = null, ably2 = null;
        final String channelName = "sync_complete" + testParams.name;
        try {
            ClientOptions opts = createOptions(testVars.keys[0].keyStr);
            ably1 = new AblyRealtime(opts);
            ably2 = new AblyRealtime(opts);

            Channel channel1 = ably1.channels.get(channelName);
            channel1.presence.enterClient(testClientId1);
            new PresenceWaiter(Action.enter, channel1).waitFor(1);

            Channel channel2 = ably2.channels.get(channelName);
            assertFalse("Verify SYNC is not complete yet", channel2.presence.syncComplete);
            channel2.attach();
            /* Wait for the SYNC to complete */
            new PresenceWaiter(Action.present, channel2).waitFor(1);
            channel2.presence.get(true);
            /* Initial SYNC should be complete at this point */
            assertTrue("Verify SYNC is complete", channel2.presence.syncComplete);
        } catch (AblyException e) {
            fail("Unexpected exception");
        } finally {
            if (ably1 != null)
                ably1.close();
            if (ably2 != null)
                ably2.close();
        }
    }

    /**
     * Enter client without permission to do so, check exception
     * Tests RTP8h
     */
    @Test
    public void presence_enter_without_permission() throws AblyException {
        String channelName = "presence_enter_without_permission" + testParams.name;
        AblyRealtime ably = null;

        try {
            /* init ably for token */
            ClientOptions optsForToken = createOptions(testVars.keys[0].keyStr);
            final AblyRest ablyForToken = new AblyRest(optsForToken);

            /* get first token */
            Auth.TokenParams tokenParams = new Auth.TokenParams();
            Capability capability = new Capability();
            capability.addResource(channelName, "publish"); /* no presence permission! */
            tokenParams.capability = capability.toString();
            tokenParams.clientId = testClientId1;

            Auth.TokenDetails token = ablyForToken.auth.requestToken(tokenParams, null);
            assertNotNull("Expected token value", token.token);

            ClientOptions opts = createOptions();
            opts.clientId = testClientId1;
            opts.tokenDetails = token;
            ably = new AblyRealtime(opts);

            Channel channel = ably.channels.get(channelName);
            ChannelWaiter channelWaiter = new ChannelWaiter(channel);
            channel.attach();
            channelWaiter.waitFor(ChannelState.attached);

            CompletionWaiter enterWaiter = new CompletionWaiter();
            channel.presence.enterClient(testClientId1, null, enterWaiter);
            ErrorInfo enterError = enterWaiter.waitFor();
            assertNotNull("Verify enter client failed", enterError);

        } finally {
            if (ably != null)
                ably.close();
        }
    }

    /**
     * Enter wrong client (mismatching one set in the token), check exception
     */
    @Test
    public void presence_enter_mismatched_clientid() throws AblyException {
        String channelName = "presence_enter_mismatched_clientid" + testParams.name;
        AblyRealtime ably = null;

        try {
            /* init ably for token */
            ClientOptions optsForToken = createOptions(testVars.keys[0].keyStr);
            final AblyRest ablyForToken = new AblyRest(optsForToken);

            /* get first token */
            Auth.TokenParams tokenParams = new Auth.TokenParams();
            Capability capability = new Capability();
            capability.addResource(channelName, "publish");
            capability.addOperation(channelName, "presence");
            tokenParams.capability = capability.toString();
            tokenParams.clientId = testClientId1;

            Auth.TokenDetails token = ablyForToken.auth.requestToken(tokenParams, null);
            assertNotNull("Expected token value", token.token);

            ClientOptions opts = createOptions();
            opts.clientId = testClientId1;
            opts.tokenDetails = token;
            ably = new AblyRealtime(opts);

            Channel channel = ably.channels.get(channelName);
            channel.attach();

            ChannelWaiter channelWaiter = new ChannelWaiter(channel);
            channelWaiter.waitFor(ChannelState.attached);

            /* should succeed with testClientId1 */
            CompletionWaiter enterWaiter = new CompletionWaiter();
            channel.presence.enterClient(testClientId1, null, enterWaiter);
            ErrorInfo enterErr = enterWaiter.waitFor();

            assertNull("Verify enter client succeeded", enterErr);

            /* should fail with testClientId2 */
            enterWaiter.reset();
            channel.presence.enterClient(testClientId2, null, enterWaiter);
            enterErr = enterWaiter.waitFor();

            assertNotNull("Verify enter client failed", enterErr);

        } finally {
            if (ably != null)
                ably.close();
        }
    }

    /**
     * Attempt to enterClient() etc with a null clientId; check exception
     */
    @Test
    public void presence_enterclient_null_clientid() throws AblyException {
        String channelName = "presence_enterclient_null_clientid_" + testParams.name;
        AblyRealtime ably = null;

        try {
            /* init ably for token */
            ClientOptions optsForToken = createOptions(testVars.keys[0].keyStr);
            final AblyRest ablyForToken = new AblyRest(optsForToken);

            /* get first token */
            Auth.TokenParams tokenParams = new Auth.TokenParams();
            tokenParams.clientId = testClientId1;

            Auth.TokenDetails token = ablyForToken.auth.requestToken(tokenParams, null);
            assertNotNull("Expected token value", token.token);

            ClientOptions opts = createOptions(token.token);
            opts.clientId = testClientId1;
            ably = new AblyRealtime(opts);

            Channel channel = ably.channels.get(channelName);
            channel.attach();

            ChannelWaiter channelWaiter = new ChannelWaiter(channel);
            channelWaiter.waitFor(ChannelState.attached);
            CompletionWaiter presenceWaiter = new CompletionWaiter();

            /* should fail with null clientId */
            channel.presence.enterClient(null, null, presenceWaiter);
            ErrorInfo enterErr = presenceWaiter.waitFor();
            assertNotNull("Verify error result", enterErr);
            assertEquals("Verify error result with expected error code", enterErr.code, BAD_REQUEST.code);

            /* should fail with null clientId */
            presenceWaiter.reset();
            channel.presence.leaveClient(null, null, presenceWaiter);
            ErrorInfo leaveErr = presenceWaiter.waitFor();
            assertNotNull("Verify error result", leaveErr);
            assertEquals("Verify error result with expected error code", leaveErr.code, BAD_REQUEST.code);

            /* should fail with null clientId */
            presenceWaiter.reset();
            channel.presence.updateClient(null, null, presenceWaiter);
            ErrorInfo updateErr = presenceWaiter.waitFor();
            assertNotNull("Verify error result", updateErr);
            assertEquals("Verify error result with expected error code", updateErr.code, BAD_REQUEST.code);
        } finally {
            if (ably != null)
                ably.close();
        }
    }

    /**
     * Verify protocol messages sent on Presence.enter() follow specs if sent from correct state and
     * the call fails if sent from DETACHED state
     *
     * Tests RTP8c, RTP8g
     */
    @Test
    public void protocol_enter_message_format() throws AblyException, InterruptedException {
        AblyRealtime ably = null;

        try {
            final ArrayList<PresenceMessage> sentPresence = new ArrayList<>();

            /* Allow send but record all the presence messages for later analysis */
            final MockWebsocketFactory mockTransport = new MockWebsocketFactory();
            mockTransport.allowSend(new MockWebsocketFactory.MessageFilter() {
                @Override
                public boolean matches(ProtocolMessage message) {
                    if (message.action == ProtocolMessage.Action.presence && message.presence != null) {
                        synchronized (sentPresence) {
                            Collections.addAll(sentPresence, message.presence);
                            sentPresence.notify();
                        }
                    }
                    return true;
                }
            });

            DebugOptions opts = new DebugOptions(testVars.keys[0].keyStr);
            fillInOptions(opts);
            opts.clientId = testClientId1;
            opts.transportFactory = mockTransport;
            ably = new AblyRealtime(opts);

            Channel channel = ably.channels.get("protocol_enter_message_format_" + testParams.name);
            /* using testClientId1 */
            channel.presence.enter(null, null);

            synchronized (sentPresence) {
                while (sentPresence.size() < 1)
                    sentPresence.wait();
            }

            assertEquals("Verify number of presence messages sent", sentPresence.size(), 1);
            assertTrue("Verify presence messages follows spec",
                    sentPresence.get(0).action == Action.enter &&
                            sentPresence.get(0).clientId == null
            );

            channel.detach();
            new ChannelWaiter(channel).waitFor(ChannelState.detached);

            try {
                channel.presence.enter(null, null);
                fail("Presence.enter() shouldn't succeed in detached state");
            } catch (AblyException e) {
                assertEquals("Verify exception error code", e.errorInfo.code, CHANNEL_PRESENCE_ENTER_STATE_ERROR.code /* unable to enter presence channel (invalid channel state) */);
            }

        } finally {
            if (ably != null)
                ably.close();
        }
    }

    /**
     * Verify protocol messages sent on Presence.enter() follow specs if sent from correct state and
     * the call fails if sent from DETACHED state
     *
     * Tests RTP8c, RTP8g
     */
    @Test
    public void protocol_enterclient_message_format() throws AblyException, InterruptedException {
        AblyRealtime ably = null;

        try {
            final ArrayList<PresenceMessage> sentPresence = new ArrayList<>();

            /* Allow send but record all the presence messages for later analysis */
            final MockWebsocketFactory mockTransport = new MockWebsocketFactory();
            mockTransport.allowSend(new MockWebsocketFactory.MessageFilter() {
                @Override
                public boolean matches(ProtocolMessage message) {
                    if (message.action == ProtocolMessage.Action.presence && message.presence != null) {
                        synchronized (sentPresence) {
                            Collections.addAll(sentPresence, message.presence);
                            sentPresence.notify();
                        }
                    }
                    return true;
                }
            });

            DebugOptions opts = new DebugOptions(testVars.keys[0].keyStr);
            fillInOptions(opts);
            opts.transportFactory = mockTransport;
            ably = new AblyRealtime(opts);

            Channel channel = ably.channels.get("protocol_enterclient_message_format_" + testParams.name);
            /* using testClientId2 */
            channel.presence.enterClient(testClientId2);

            synchronized (sentPresence) {
                while (sentPresence.size() < 1)
                    sentPresence.wait();
            }

            assertEquals("Verify number of presence messages sent", sentPresence.size(), 1);
            assertTrue("Verify presence messages follows spec",
                    sentPresence.get(0).action == Action.enter &&
                            sentPresence.get(0).clientId.equals(testClientId2)
            );

            channel.detach();
            new ChannelWaiter(channel).waitFor(ChannelState.detached);

            try {
                channel.presence.enterClient("testClient3");
                fail("Presence.enterClient() shouldn't succeed in detached state");
            } catch (AblyException e) {
                assertEquals("Verify exception error code", e.errorInfo.code, CHANNEL_PRESENCE_ENTER_STATE_ERROR.code /* unable to enter presence channel (invalid channel state) */);
            }

        } finally {
            if (ably != null)
                ably.close();
        }
    }

    /*
     * Verify presence data is received and encoded/decoded correctly
     * Tests RTP8e, RTP6a
     */
    @Test
    public void presence_encoding() throws AblyException, InterruptedException {
        AblyRealtime ably1 = null, ably2 = null;
        try {
            /* Set up two connections: one for entering, one for listening */
            final String channelName = "presence_encoding" + testParams.name;
            ClientOptions opts = createOptions(testVars.keys[0].keyStr);
            ably1 = new AblyRealtime(opts);
            ably2 = new AblyRealtime(opts);

            Channel channel1 = ably1.channels.get(channelName);
            Channel channel2 = ably2.channels.get(channelName);

            channel2.attach();
            new ChannelWaiter(channel2).waitFor(ChannelState.attached);
            final ArrayList<Object> receivedPresenceData = new ArrayList<>();
            channel2.presence.subscribe(new Presence.PresenceListener() {
                @Override
                public void onPresenceMessage(PresenceMessage message) {
                    synchronized (receivedPresenceData) {
                        receivedPresenceData.add(message.data);
                        receivedPresenceData.notify();
                    }
                }
            });

            String testStringData = "123";
            byte[] testByteData = new byte[] {1, 2, 3};
            JsonElement testJsonData = new JsonParser().parse("{\"var1\":\"val1\", \"var2\": \"val2\"}");

            channel1.presence.enterClient("1", testStringData);
            channel1.presence.enterClient("2", testByteData);
            channel1.presence.enterClient("3", testJsonData);
            synchronized (receivedPresenceData) {
                while (receivedPresenceData.size() < 3)
                    receivedPresenceData.wait();
            }

            assertEquals("Verify number of received presence messages", receivedPresenceData.size(), 3);
            assertEquals("Verify string data", receivedPresenceData.get(0), testStringData);
            assertTrue("Verify byte[] data",
                    receivedPresenceData.get(1) instanceof byte[] &&
                    Arrays.equals((byte[])receivedPresenceData.get(1), testByteData));
            assertEquals("Verify JSON data", receivedPresenceData.get(2), testJsonData);

            /* use data from ENTER message */
            channel1.presence.leaveClient("1");
            /* use different data */
            channel1.presence.leaveClient("2", "leave");

            synchronized (receivedPresenceData) {
                while (receivedPresenceData.size() < 5)
                    receivedPresenceData.wait();
            }

            assertEquals("Verify string data for enter message is used in leave message", receivedPresenceData.get(3), testStringData);
            assertEquals("Verify overridden leave data", receivedPresenceData.get(4), "leave");

        } finally {
            if (ably1 != null)
                ably1.close();
            if (ably2 != null)
                ably2.close();
        }
    }

    /*
     * Test Presence.get() filtering and syncToWait flag
     * Tests RTP11b, RTP11c, RTP11d
     */
    @Test
    public void presence_get() throws AblyException, InterruptedException {
        AblyRealtime ably1 = null, ably2 = null;
        try {
            /* Set up two connections: one for entering, one for listening */
            final String channelName = "presence_get" + testParams.name;
            ClientOptions opts = createOptions(testVars.keys[0].keyStr);
            ably1 = new AblyRealtime(opts);
            opts.autoConnect = false;
            ably2 = new AblyRealtime(opts);

            Channel channel1 = ably1.channels.get(channelName);
            CompletionWaiter completionWaiter = new CompletionWaiter();
            channel1.presence.enterClient("1", null, completionWaiter);
            channel1.presence.enterClient("2", null, completionWaiter);
            completionWaiter.waitFor(2);

            Channel channel2 = ably2.channels.get(channelName);
            PresenceWaiter waiter2 = new PresenceWaiter(channel2);

            /*
             * Wait with waitForSync set to false, should result in 0 members because autoConnect is set to false
             * This also tests implicit attach()
             */
            PresenceMessage[] presenceMessages1 = channel2.presence.get(false);
            assertEquals("Verify number of presence members before SYNC", presenceMessages1.length, 0);

            ably2.connection.connect();

            /* now that waitForSync is true it should get all the members entered on first connection */
            PresenceMessage[] presenceMessages2 = channel2.presence.get(true);
            assertEquals("Verify number of presence members after SYNC", presenceMessages2.length, 2);

            /* enter third member from second connection */
            channel2.presence.enterClient("3", null, completionWaiter);
            completionWaiter.waitFor(3);
            waiter2.waitFor(3);

            /* filter by clientId */
            PresenceMessage[] presenceMessages3 = channel2.presence.get(new Param(Presence.GET_CLIENTID, "1"));
            assertTrue("Verify clientId filter works",
                    presenceMessages3.length == 1 && presenceMessages3[0].clientId.equals("1"));

            /* filter by connectionId */
            PresenceMessage[] presenceMessages4 = channel2.presence.get(new Param(Presence.GET_CONNECTIONID, ably2.connection.id));
            assertTrue("Verify connectionId filter works",
                    presenceMessages4.length == 1 && presenceMessages4[0].clientId.equals("3"));

            /* filter by both clientId and connectionId */
            PresenceMessage[] presenceMessages5 = channel2.presence.get(
                    new Param(Presence.GET_CONNECTIONID, ably1.connection.id),
                    new Param(Presence.GET_CLIENTID, "2")
            );
            PresenceMessage[] presenceMessages6 = channel2.presence.get(
                    new Param(Presence.GET_CONNECTIONID, ably2.connection.id),
                    new Param(Presence.GET_CLIENTID, "2")
            );
            assertTrue("Verify clientId+connectionId filter works",
                    presenceMessages5.length == 1 && presenceMessages5[0].clientId.equals("2") && presenceMessages6.length == 0);

            /* go into suspended mode */
            ably2.connection.connectionManager.requestState(ConnectionState.suspended);
            new ConnectionWaiter(ably2.connection).waitFor(ConnectionState.suspended);

            /* try with wait set to false, should get all the three members */
            PresenceMessage[] presenceMessages7 = channel2.presence.get(false);
            assertEquals("Verify Presence.get() with waitForSync set to false works in SUSPENDED state", presenceMessages7.length, 3);

            //Wait for channel to switch state
            try {
                Thread.sleep(100);
            } catch (InterruptedException e) {}

            /* try with wait set to true, should get exception */
            try {
                channel2.presence.get(true);
                fail("Presence.get() with waitForSync=true shouldn't succeed in SUSPENDED state");
            } catch (AblyException e) {
                assertEquals("Verify correct error code for Presence.get() with waitForSync=true in SUSPENDED state", e.errorInfo.code, PRESENCE_STATE_BAD_SYNC.code);
            }
        } finally {
            if (ably1 != null)
                ably1.close();
            if (ably2 != null)
                ably2.close();
        }
    }

    /**
     * Test Presence.get()
     * check if parent channel is able to detect presence
     * during intermittent detach cycles
     */

    public void checkMembersWithChannelPresence(Channel testChannel) throws AblyException {
        PresenceMessage[] presenceMessages = testChannel.presence.get(true);
        testChannel.detach();
        assertEquals("Members count with channel presence should be " + presenceMessages.length, presenceMessages.length, 1);
    }

    @Test
    public void test_consistent_presence_for_members() {
        AblyRealtime clientAbly1 = null;
        TestChannel testChannel = new TestChannel();
        try {
            /* subscribe for presence events in the anonymous connection */
            PresenceWaiter presenceWaiter = new PresenceWaiter(testChannel.realtimeChannel);
            /* set up a connection with specific clientId */
            ClientOptions client1Opts = new ClientOptions() {{
                tokenDetails = token1;
                clientId = testClientId1;
            }};
            fillInOptions(client1Opts);
            clientAbly1 = new AblyRealtime(client1Opts);

            (new ConnectionWaiter(clientAbly1.connection)).waitFor(ConnectionState.connected);
            assertEquals("Verify connected state reached", clientAbly1.connection.state, ConnectionState.connected);

            Channel client1Channel = clientAbly1.channels.get(testChannel.channelName);
            client1Channel.attach();
            (new ChannelWaiter(client1Channel)).waitFor(ChannelState.attached);
            assertEquals("Verify attached state reached", client1Channel.state, ChannelState.attached);

            String enterString = "Entering presence from child channel";

            CompletionWaiter enterComplete = new CompletionWaiter();
            client1Channel.presence.enter(enterString, enterComplete);
            enterComplete.waitFor();

            presenceWaiter.waitFor(testClientId1, Action.enter);
            assertNotNull(presenceWaiter.contains(testClientId1, Action.enter));
            assertEquals(presenceWaiter.receivedMessages.get(0).data, enterString);

            int parent_detach_cycle = 6;
            for (int cycle = 0; cycle < parent_detach_cycle ; cycle++) {
                Thread.sleep(1000);
                checkMembersWithChannelPresence(testChannel.realtimeChannel);
            }

        } catch(AblyException | InterruptedException e) {
            e.printStackTrace();
            fail("Unexpected exception running test: " + e.getMessage());
        } finally {
            if(clientAbly1 != null)
                clientAbly1.close();
            if(testChannel != null)
                testChannel.dispose();
        }
    }

    /**
     * Authenticate using wildcard token, initialize AblyRealtime so clientId is not known a priori,
     * call enter() without attaching first, start connection
     *
     * Expect NACK from the server because client is unidentified
     *
     * Tests RTP8i, RTP8f, partial tests for RTP9e, RTP10e
     */
    @Test
    public void enter_before_clientid_is_known() throws AblyException {
        AblyRealtime ably = null;
        try {
            ClientOptions restOpts = createOptions(testVars.keys[0].keyStr);
            AblyRest ablyForToken = new AblyRest(restOpts);

            /* Initialize connection so clientId is not known before actual connection */
            Auth.TokenParams tokenParams = new Auth.TokenParams();
            Capability capability = new Capability();
            tokenParams.capability = capability.toString();
            tokenParams.clientId = "*";

            Auth.TokenDetails token = ablyForToken.auth.requestToken(tokenParams, null);
            assertNotNull("Expected token value", token.token);

            ClientOptions opts = createOptions();
            opts.defaultTokenParams.clientId = "*";
            opts.token = token.token;
            opts.autoConnect = false;
            ably = new AblyRealtime(opts);

            /* enter without attaching first */
            Channel channel = ably.channels.get("enter_before_clientid_is_known"+testParams.name);
            CompletionWaiter completionWaiter = new CompletionWaiter();
            channel.presence.enter(null, completionWaiter);

            ably.connection.connect();

            completionWaiter.waitFor(1);
            assertFalse("Verify enter() failed", completionWaiter.success);
            assertEquals("Verify error code", completionWaiter.error.code, INVALID_CLIENT_ID.code);

            /* Now clientId is known to be "*" and subsequent enter() should fail immediately */
            completionWaiter.reset();
            channel.presence.enter(null, completionWaiter);
            completionWaiter.waitFor(1);
            assertFalse("Verify enter() failed", completionWaiter.success);
            assertEquals("Verify error code", completionWaiter.error.code, CHANNEL_PRESENCE_ENTER_CLIENT_ID_ERROR.code);

            /* and so should update() and leave() */
            completionWaiter.reset();
            channel.presence.update(null, completionWaiter);
            completionWaiter.waitFor(1);
            assertFalse("Verify update() failed", completionWaiter.success);
            assertEquals("Verify error code", completionWaiter.error.code, CHANNEL_PRESENCE_ENTER_CLIENT_ID_ERROR.code);

            completionWaiter.reset();
            channel.presence.leave(null, completionWaiter);
            completionWaiter.waitFor(1);
            assertFalse("Verify update() failed", completionWaiter.success);
            assertEquals("Verify error code", completionWaiter.error.code, CHANNEL_PRESENCE_ENTER_CLIENT_ID_ERROR.code);

        } finally {
            if (ably != null)
                ably.close();
        }
    }

    /**
     * To Test PresenceMessage.fromEncoded(JsonObject, ChannelOptions) and PresenceMessage.fromEncoded(String, ChannelOptions)
     * Refer Spec TP4
     * @throws AblyException
     */
    @Test
    public void message_from_encoded_json_object() throws AblyException {
        ChannelOptions options = null;
        byte[] data = "0123456789".getBytes();
        PresenceMessage encoded = new PresenceMessage(Action.present, "client-123");
        encoded.data = data;
        encoded.encode(options);

        PresenceMessage decoded = PresenceMessage.fromEncoded(Serialisation.gson.toJson(encoded), options);
        assertEquals(encoded.clientId, decoded.clientId);
        assertArrayEquals(data, (byte[]) decoded.data);

        /*Test JSON Data decoding in PresenceMessage.fromEncoded(JsonObject)*/
        JsonObject person = new JsonObject();
        person.addProperty("name", "Amit");
        person.addProperty("country", "Interlaken Ost");

        PresenceMessage userDetails = new PresenceMessage(Action.absent, "client-123", person);
        userDetails.encode(options);

        PresenceMessage decodedMessage1 = PresenceMessage.fromEncoded(Serialisation.gson.toJsonTree(userDetails).getAsJsonObject(), null);
        assertEquals(person, decodedMessage1.data);

        /*Test PresenceMessage.fromEncoded(String)*/
        PresenceMessage decodedMessage2 = PresenceMessage.fromEncoded(Serialisation.gson.toJson(userDetails), options);
        assertEquals(person, decodedMessage2.data);

        /*Test invalid case.*/
        try {
            //We pass invalid PresenceMessage object
            PresenceMessage.fromEncoded(person, options);
            fail();
        } catch(Exception e) {/*ignore as we are expecting it to fail.*/}
    }

    /**
     * To test PresenceMessage.fromEncodedArray(JsonArray, ChannelOptions) and PresenceMessage.fromEncodedArray(String, ChannelOptions)
     * Refer Spec. TP4
     * @throws AblyException
     */
    @Test
    public void messages_from_encoded_json_array() throws AblyException {
        JsonArray fixtures = null;
        MessagesData testMessages = null;
        try {
            testMessages = (MessagesData) Setup.loadJson(testMessagesEncodingFile, MessagesData.class);
            JsonObject jsonObject = (JsonObject) Setup.loadJson(testMessagesEncodingFile, JsonObject.class);
            //We use this as-is for decoding purposes.
            fixtures = jsonObject.getAsJsonArray("messages");
        } catch(IOException e) {
            fail();
            return;
        }
        PresenceMessage[] decodedMessages = PresenceMessage.fromEncodedArray(fixtures, null);
        for(int index = 0; index < decodedMessages.length; index++) {
            PresenceMessage testInputMsg = testMessages.messages[index];
            testInputMsg.decode(null);
            if(testInputMsg.data instanceof byte[]) {
                assertArrayEquals((byte[]) testInputMsg.data, (byte[]) decodedMessages[index].data);
            } else {
                assertEquals(testInputMsg.data, decodedMessages[index].data);
            }
        }
        /*Test PresenceMessage.fromEncodedArray(String)*/
        String fixturesArray = Serialisation.gson.toJson(fixtures);
        PresenceMessage[] decodedMessages2 = PresenceMessage.fromEncodedArray(fixturesArray, null);
        for(int index = 0; index < decodedMessages2.length; index++) {
            PresenceMessage testInputMsg = testMessages.messages[index];
            if(testInputMsg.data instanceof byte[]) {
                assertArrayEquals((byte[]) testInputMsg.data, (byte[]) decodedMessages2[index].data);
            } else {
                assertEquals(testInputMsg.data, decodedMessages2[index].data);
            }
        }
    }

    static class MessagesData {
        public PresenceMessage[] messages;
    }
}<|MERGE_RESOLUTION|>--- conflicted
+++ resolved
@@ -15,8 +15,6 @@
 import static org.junit.Assert.assertThat;
 import static org.junit.Assert.assertTrue;
 import static org.junit.Assert.fail;
-
-<<<<<<< HEAD
 import static io.ably.lib.util.AblyErrors.BAD_REQUEST;
 import static io.ably.lib.util.AblyErrors.CHANEL_PRESENCE_RE_ENTER_ERROR;
 import static io.ably.lib.util.AblyErrors.CHANNEL_OPERATION_FAILED_INVALID_STATE;
@@ -25,7 +23,7 @@
 import static io.ably.lib.util.AblyErrors.INTERNAL_ERROR;
 import static io.ably.lib.util.AblyErrors.INVALID_CLIENT_ID;
 import static io.ably.lib.util.AblyErrors.PRESENCE_STATE_BAD_SYNC;
-=======
+
 import com.google.gson.JsonArray;
 import com.google.gson.JsonElement;
 import com.google.gson.JsonObject;
@@ -36,7 +34,6 @@
 import org.junit.Rule;
 import org.junit.Test;
 import org.junit.rules.Timeout;
->>>>>>> 85ccf2e5
 
 import java.io.IOException;
 import java.util.ArrayList;
@@ -2065,8 +2062,8 @@
                 channel.presence.get(false);
                 fail("Presence#get(...) should throw an exception when channel is in failed state");
             } catch(AblyException e) {
-                assertThat(e.errorInfo.code, is(equalTo(CHANNEL_OPERATION_FAILED_INVALID_STATE.code)));
-                assertThat(e.errorInfo.message, is(equalTo("channel operation failed (invalid channel state)")));
+                assertEquals(e.errorInfo.code, CHANNEL_OPERATION_FAILED_INVALID_STATE.code);
+                assertEquals(e.errorInfo.message, "channel operation failed (invalid channel state)");
             }
         } finally {
             if(ably != null)
