--- conflicted
+++ resolved
@@ -190,12 +190,7 @@
             ablyRealtime = createAblyRealtimeWithTokenAuthError(exception);
             ablyRealtime.connection.connect();
 
-<<<<<<< HEAD
             waitAndAssertConnectionState(ablyRealtime, ConnectionState.failed, FORBIDDEN.code, 80019);
-            ablyRealtime.close();
-=======
-            waitAndAssertConnectionState(ablyRealtime, ConnectionState.failed, 403, 80019);
->>>>>>> 2289a04d
         } catch (AblyException e) {
             e.printStackTrace();
             fail();
@@ -212,21 +207,11 @@
     public void auth_client_fails_when_auth_token_fails_with_ably_exception_with_status_code_403() {
         AblyRealtime ablyRealtime = null;
         try {
-<<<<<<< HEAD
             Exception exception = AblyException.fromErrorInfo(new ErrorInfo("A non retriable Ably exception", FORBIDDEN.code, 80040));
-            final AblyRealtime ablyRealtime = createAblyRealtimeWithTokenAuthError(exception);
-
-            ablyRealtime.connection.connect();
-
-            waitAndAssertConnectionState(ablyRealtime, ConnectionState.failed, FORBIDDEN.code, 80019);
-            ablyRealtime.close();
-=======
-            Exception exception = AblyException.fromErrorInfo(new ErrorInfo("A non retriable Ably exception", 403, 80040));
             ablyRealtime = createAblyRealtimeWithTokenAuthError(exception);
             ablyRealtime.connection.connect();
 
-            waitAndAssertConnectionState(ablyRealtime, ConnectionState.failed, 403, 80019);
->>>>>>> 2289a04d
+            waitAndAssertConnectionState(ablyRealtime, ConnectionState.failed, FORBIDDEN.code, 80019);
         } catch (AblyException e) {
             e.printStackTrace();
             fail();
@@ -243,21 +228,11 @@
     public void auth_client_does_not_fail_when_auth_token_fails_with_an_ably_exception() {
         AblyRealtime ablyRealtime = null;
         try {
-<<<<<<< HEAD
             Exception exception = AblyException.fromErrorInfo(new ErrorInfo("An Ably exception", UNAUTHORIZED.code, 80040));
-            final AblyRealtime ablyRealtime = createAblyRealtimeWithTokenAuthError(exception);
-
-            ablyRealtime.connection.connect();
-
-            waitAndAssertConnectionState(ablyRealtime, ConnectionState.disconnected, UNAUTHORIZED.code, 80019);
-            ablyRealtime.close();
-=======
-            Exception exception = AblyException.fromErrorInfo(new ErrorInfo("An Ably exception", 401, 80040));
             ablyRealtime = createAblyRealtimeWithTokenAuthError(exception);
             ablyRealtime.connection.connect();
 
-            waitAndAssertConnectionState(ablyRealtime, ConnectionState.disconnected, 401, 80019);
->>>>>>> 2289a04d
+            waitAndAssertConnectionState(ablyRealtime, ConnectionState.disconnected, UNAUTHORIZED.code, 80019);
         } catch (AblyException e) {
             e.printStackTrace();
             fail();
@@ -278,12 +253,7 @@
             ablyRealtime = createAblyRealtimeWithTokenAuthError(exception);
             ablyRealtime.connection.connect();
 
-<<<<<<< HEAD
             waitAndAssertConnectionState(ablyRealtime, ConnectionState.disconnected, UNAUTHORIZED.code, 80019);
-            ablyRealtime.close();
-=======
-            waitAndAssertConnectionState(ablyRealtime, ConnectionState.disconnected, 401, 80019);
->>>>>>> 2289a04d
         } catch (AblyException e) {
             e.printStackTrace();
             fail();
