package io.ably.lib.test.realtime;

import static org.junit.Assert.assertEquals;
import static org.junit.Assert.assertFalse;
import static org.junit.Assert.assertNotNull;
import static org.junit.Assert.assertTrue;
import static org.junit.Assert.fail;

import java.lang.reflect.Field;
import java.util.ArrayList;
import java.util.Arrays;
import java.util.List;

import org.junit.Rule;
import org.junit.Test;
import org.junit.rules.Timeout;

import io.ably.lib.realtime.AblyRealtime;
import io.ably.lib.realtime.CompletionListener;
import io.ably.lib.realtime.ConnectionEvent;
import io.ably.lib.realtime.ConnectionState;
import io.ably.lib.realtime.ConnectionStateListener;
import io.ably.lib.rest.AblyRest;
import io.ably.lib.rest.Auth;
import io.ably.lib.rest.Auth.TokenCallback;
import io.ably.lib.rest.Auth.TokenDetails;
import io.ably.lib.rest.Auth.TokenParams;
import io.ably.lib.test.common.Helpers.ConnectionWaiter;
import io.ably.lib.test.common.ParameterizedTest;
import io.ably.lib.transport.Defaults;
import io.ably.lib.types.AblyException;
import io.ably.lib.types.ClientOptions;
import io.ably.lib.types.ErrorInfo;
import io.ably.lib.types.ProtocolMessage;
import io.ably.lib.util.Log;

public class RealtimeConnectFailTest extends ParameterizedTest {

<<<<<<< HEAD
	@Rule
	public Timeout testTimeout = Timeout.seconds(300);

	/**
	 * Verify that the connection enters the failed state, after attempting
	 * to connect with invalid app
	 * Spec: RTN4f
	 */
	@Test
	public void connect_fail_notfound_error() throws AblyException {
		AblyRealtime ably = null;
		try {
			ClientOptions opts = createOptions("not_an_app.invalid_key_id:invalid_key_value");
			ably = new AblyRealtime(opts);
			ConnectionWaiter connectionWaiter = new ConnectionWaiter(ably.connection);

			ErrorInfo fail = connectionWaiter.waitFor(ConnectionState.failed);
			assertEquals("Verify failed state is reached", ConnectionState.failed, ably.connection.state);
			// assertEquals("Verify correct error code is given", 404, fail.statusCode);
		} finally {
			ably.close();
		}
	}

	/**
	 * Verify that the connection enters the failed state, after attempting
	 * to connect with invalid key
	 */
	@Test
	public void connect_fail_authorized_error() throws AblyException {
		AblyRealtime ably = null;
		try {
			ClientOptions opts = createOptions(testVars.appId + ".invalid_key_id:invalid_key_value");
			ably = new AblyRealtime(opts);
			ConnectionWaiter connectionWaiter = new ConnectionWaiter(ably.connection);

			ErrorInfo fail = connectionWaiter.waitFor(ConnectionState.failed);
			assertEquals("Verify failed state is reached", ConnectionState.failed, ably.connection.state);
			assertEquals("Verify correct error code is given", 401, fail.statusCode);
		} finally {
			ably.close();
		}
	}

	/**
	 * Verify that the connection enters the disconnected state, after attempting
	 * to connect to a non-existent ws host
	 */
	@Test
	public void connect_fail_disconnected() throws AblyException {
		ClientOptions opts = createOptions(testVars.keys[0].keyStr);
		opts.realtimeHost = "non.existent.host";
		opts.environment = null;
		AblyRealtime ably = new AblyRealtime(opts);
		ConnectionWaiter connectionWaiter = new ConnectionWaiter(ably.connection);

		connectionWaiter.waitFor(ConnectionState.disconnected);
		assertEquals("Verify disconnected state is reached", ConnectionState.disconnected, ably.connection.state);
		ably.close();
		connectionWaiter.waitFor(ConnectionState.closed);
		assertEquals("Verify closed state is reached", ConnectionState.closed, ably.connection.state);
	}

	/**
	 * Verify that the connection enters the suspended state, after multiple attempts
	 * to connect to a non-existent ws host
	 */
	@Test
	public void connect_fail_suspended() {
		try {
			ClientOptions opts = createOptions(testVars.keys[0].keyStr);
			opts.realtimeHost = "non.existent.host";
			opts.environment = null;
			AblyRealtime ably = new AblyRealtime(opts);
			ConnectionWaiter connectionWaiter = new ConnectionWaiter(ably.connection);

			connectionWaiter.waitFor(ConnectionState.suspended);
			/* Wait 1s to force bug where it changes to disconnected right after
			 * changing to suspended. Without this it fails only intermittently
			 * when that bug is present. */
			try {
				Thread.sleep(1000);
			} catch (InterruptedException e) {}
			assertEquals("Verify suspended state is reached", ConnectionState.suspended, ably.connection.state);
			assertTrue("Verify multiple connect attempts", connectionWaiter.getCount(ConnectionState.connecting) > 1);
			assertTrue("Verify multiple connect attempts", connectionWaiter.getCount(ConnectionState.disconnected) > 1);
			ably.close();
			connectionWaiter.waitFor(ConnectionState.closed);
			assertEquals("Verify closed state is reached", ConnectionState.closed, ably.connection.state);
		} catch (AblyException e) {
			e.printStackTrace();
			fail("init0: Unexpected exception instantiating library");
		}
	}

	/**
	 * Verify that the connection in the disconnected state (after attempts to
	 * connect to a non-existent ws host) allows an immediate explicit connect
	 * attempt, instead of ignoring the explicit connect and waiting till the
	 * next scheduled retry.
	 */
	@Test
	public void connect_while_disconnected() {
		try {
			ClientOptions opts = createOptions(testVars.keys[0].keyStr);
			opts.realtimeHost = "non.existent.host";
			opts.environment = null;
			AblyRealtime ably = new AblyRealtime(opts);
			ConnectionWaiter connectionWaiter = new ConnectionWaiter(ably.connection);

			connectionWaiter.waitFor(ConnectionState.disconnected);
			assertEquals("Verify disconnected state is reached", ConnectionState.disconnected, ably.connection.state);

			long before = System.currentTimeMillis();
			ably.connection.connect();
			connectionWaiter.waitFor(ConnectionState.connecting);
			assertTrue("Verify explicit connect is actioned immediately", System.currentTimeMillis() - before < 1000L);

			ably.close();
			connectionWaiter.waitFor(ConnectionState.closed);
			assertEquals("Verify closed state is reached", ConnectionState.closed, ably.connection.state);
		} catch (AblyException e) {
			e.printStackTrace();
			fail("init0: Unexpected exception instantiating library");
		}
	}

	/**
	 * Verify that the connection enters the disconnected state, after a token
	 * used for successful connection expires
	 */
	@Test
	public void connect_token_expire_disconnected() {
		try {
			final ClientOptions optsForToken = createOptions(testVars.keys[0].keyStr);
			final AblyRest ablyForToken = new AblyRest(optsForToken);
			Auth.AuthOptions restAuthOptions = new Auth.AuthOptions() {{
				key = optsForToken.key;
				queryTime = true;
			}};
			TokenDetails tokenDetails = ablyForToken.auth.requestToken(new TokenParams() {{ ttl = 8000L; }}, restAuthOptions);
			assertNotNull("Expected token value", tokenDetails.token);

			/* implement callback, using Ably instance with key */
			final class TokenGenerator implements TokenCallback {
				@Override
				public Object getTokenRequest(TokenParams params) throws AblyException {
					++cbCount;
					return ablyForToken.auth.requestToken(params, null);
				}
				public int getCbCount() { return cbCount; }
				private int cbCount = 0;
			}

			TokenGenerator authCallback = new TokenGenerator();

			/* create Ably realtime instance without key */
			ClientOptions opts = createOptions();
			opts.tokenDetails = tokenDetails;
			opts.authCallback = authCallback;
			AblyRealtime ably = new AblyRealtime(opts);

			ably.connection.on(new ConnectionStateListener() {
				@Override
				public void onConnectionStateChanged(ConnectionStateChange state) {
					System.out.println(state.current);
				}
			});

			/* wait for connected state */
			ConnectionWaiter connectionWaiter = new ConnectionWaiter(ably.connection);
			connectionWaiter.waitFor(ConnectionState.connected);

			/* wait for disconnected state (on token expiry), with timeout */
			connectionWaiter.waitFor(ConnectionState.disconnected, 1, 30000L);

			/* wait for connected state (on token renewal) */
			connectionWaiter.waitFor(ConnectionState.connected, 2, 30000L);

			/* verify that our token generator was called */
			assertEquals("Expected token generator to be called", 1, authCallback.getCbCount());

			/* end */
			ably.close();
			connectionWaiter.waitFor(ConnectionState.closed);
			assertEquals("Verify closed state is reached", ConnectionState.closed, ably.connection.state);
		} catch (AblyException e) {
			e.printStackTrace();
			fail("init0: Unexpected exception instantiating library");
		}
	}

	/**
	 * Verify that the server issues reauth message 30 seconds before token expiration time, authCallback is
	 * called to obtain new token and in-place re-authorization takes place with connection staying in connected
	 * state. Also tests if UPDATE event is delivered on the connection
	 *
	 * Test for RTN4h, RTC8a1, RTN24 features
	 */
	@Test
	public void connect_token_expire_inplace_reauth() {
		try {
			ClientOptions optsForToken = createOptions(testVars.keys[0].keyStr);
			final AblyRest ablyForToken = new AblyRest(optsForToken);
			/* Server will send reauth message 30 seconds before token expiration time i.e. in 4 seconds */
			TokenDetails tokenDetails = ablyForToken.auth.requestToken(new TokenParams() {{ ttl = 34000L; }}, null);
			assertNotNull("Expected token value", tokenDetails.token);

			final boolean[] flags = new boolean[] {
					false, /* authCallback is called */
					false, /* state other than connected is reached */
					false  /* update event was delivered */
			};

			/* create Ably realtime instance without key */
			ClientOptions opts = createOptions();
			opts.tokenDetails = tokenDetails;
			opts.authCallback = new TokenCallback() {
				/* implement callback, using Ably instance with key */
				@Override
				public Object getTokenRequest(TokenParams params) throws AblyException {
					synchronized (flags) {
						flags[0] = true;
					}
					return ablyForToken.auth.requestToken(params, null);
				}
			};
			AblyRealtime ably = new AblyRealtime(opts);

			/* Test UPDATE event delivery */
			ably.connection.on(ConnectionEvent.update, new ConnectionStateListener() {
				@Override
				public void onConnectionStateChanged(ConnectionStateChange state) {
					flags[2] = true;
				}
			});
			ably.connection.on(new ConnectionStateListener() {
				@Override
				public void onConnectionStateChanged(ConnectionStateChange state) {
					if (state.previous == ConnectionState.connected && state.current != ConnectionState.connected) {
						synchronized (flags) {
							flags[1] = true;
							flags.notify();
						}
					}
				}
			});

			synchronized (flags) {
				try {
					flags.wait(8000);
				} catch (InterruptedException e) {}
			}

			assertTrue("Verify token generation was called", flags[0]);
			assertFalse("Verify connection didn't leave connected state", flags[1]);
			assertTrue("Verify UPDATE event was delivered", flags[2]);

		} catch (AblyException e) {
			e.printStackTrace();
			fail("init0: Unexpected exception instantiating library");
		}
	}

	/**
	 * Verify that the connection fails when attempting to recover with a
	 * malformed connection id
	 */
	@Test
	public void connect_invalid_recover_fail() {
		AblyRealtime ably = null;
		try {
			ClientOptions opts = createOptions(testVars.keys[0].keyStr);
			opts.recover = "not_a_valid_connection_id:99";
			ably = new AblyRealtime(opts);
			ConnectionWaiter connectionWaiter = new ConnectionWaiter(ably.connection);
			ErrorInfo fail = connectionWaiter.waitFor(ConnectionState.failed);
			assertEquals("Verify failed state is reached", ConnectionState.failed, ably.connection.state);
			assertEquals("Verify correct error code is given", 80018, fail.code);
		} catch (AblyException e) {
			e.printStackTrace();
			fail("init0: Unexpected exception instantiating library");
		} finally {
			ably.close();
		}
	}

	/**
	 * Verify that the connection creates a new connection but reports
	 * a recovery error, when attempting to recover with an unknown
	 * connection id
	 */
	@Test
	public void connect_unknown_recover_fail() {
		AblyRealtime ably = null;
		try {
			ClientOptions opts = createOptions(testVars.keys[0].keyStr);
			String recoverConnectionId = "0123456789abcdef-99";
			opts.recover = recoverConnectionId + ":0";
			ably = new AblyRealtime(opts);
			ConnectionWaiter connectionWaiter = new ConnectionWaiter(ably.connection);
			ErrorInfo connectedError = connectionWaiter.waitFor(ConnectionState.connected);
			assertEquals("Verify connected state is reached", ConnectionState.connected, ably.connection.state);
			assertNotNull("Verify error is returned", connectedError);
			assertEquals("Verify correct error code is given", 80008, connectedError.code);
			assertFalse("Verify new connection id is assigned", recoverConnectionId.equals(ably.connection.key));
		} catch (AblyException e) {
			e.printStackTrace();
			fail("init0: Unexpected exception instantiating library");
		} finally {
			ably.close();
		}
	}

	/**
	 * Test that connection manager correctly fails messages set stored in message queue
	 * Spec: RTN7c
	 */

	@Test
	public void connect_test_queued_messages_on_failure() {
		AblyRealtime ably = null;
		try {
			ClientOptions opts = createOptions(testVars.keys[0].keyStr);
			ably = new AblyRealtime(opts);
			final int[] numberOfErrors = new int[]{0};

			// assume we are in connecting state now
			ably.connection.connectionManager.send(new ProtocolMessage(), true, new CompletionListener() {
				@Override
				public void onSuccess() {
					fail("Unexpected success sending message");
				}

				@Override
				public void onError(ErrorInfo reason) {
					numberOfErrors[0]++;
				}
			});

			// transition to suspended state failing messages
			ably.connection.connectionManager.requestState(ConnectionState.suspended);
			try {
				Thread.sleep(500);
			} catch (InterruptedException e) {
			}
			// transition once more to ensure onError() won't be called twice
			ably.connection.connectionManager.requestState(ConnectionState.closed);
			try {
				Thread.sleep(500);
			} catch (InterruptedException e) {
			}

			// onError() should be called only once
			assertEquals("Verifying number of onError() calls", numberOfErrors[0], 1);
		} catch (AblyException e) {
			e.printStackTrace();
			fail("Unexpected exception");
		} finally {
			if (ably != null)
				ably.close();
		}
	}

	/**
	 * Allow token to expire and try to authorize with already expired token after that. Test that the connection state
	 * is changed in the correct way and without duplicates:
	 *
	 * connecting -> connected -> disconnected -> connecting -> disconnected -> connecting -> disconnected
	 */
	@Test
	public void connect_reauth_failure_state_flow_test() {

		try {
			AblyRest ablyRest = null;
			ClientOptions opts = createOptions(testVars.keys[0].keyStr);

			ablyRest = new AblyRest(opts);
			final TokenDetails tokenDetails = ablyRest.auth.requestToken(new TokenParams() {{ ttl = 8000L; }}, null);
			assertNotNull("Expected token value", tokenDetails.token);

			final ArrayList<ConnectionState> stateHistory = new ArrayList<>();

			ClientOptions optsForRealtime = createOptions();
			optsForRealtime.authCallback = new TokenCallback() {
				@Override
				public Object getTokenRequest(TokenParams params) throws AblyException {
					// return already expired token
					return tokenDetails;
				}
			};
			optsForRealtime.tokenDetails = tokenDetails;
			final AblyRealtime ablyRealtime = new AblyRealtime(optsForRealtime);

			ablyRealtime.connection.on(ConnectionState.connected, new ConnectionStateListener() {
				@Override
				public void onConnectionStateChanged(ConnectionStateChange state) {
					/* To go quicker into a disconnected state we use a
					 * smaller value for maxIdleInterval
					 */
					try {
						Field field = ablyRealtime.connection.connectionManager.getClass().getDeclaredField("maxIdleInterval");
						field.setAccessible(true);
						field.setLong(ablyRealtime.connection.connectionManager, 5000L);
					} catch (NoSuchFieldException|IllegalAccessException e) {
						fail("Unexpected exception in checking connectionStateTtl");
					}
				}
			});

			(new ConnectionWaiter(ablyRealtime.connection)).waitFor(ConnectionState.connected);
			// TODO: improve by collecting and testing also auth attempts
			final List<ConnectionState> correctHistory = Arrays.asList(
					ConnectionState.disconnected,
					ConnectionState.connecting,
					ConnectionState.disconnected,
					ConnectionState.connecting,
					ConnectionState.disconnected
			);
			final int maxDisconnections = 3;
			ablyRealtime.connection.on(new ConnectionStateListener() {
				int disconnections = 0;
				@Override
				public void onConnectionStateChanged(ConnectionStateChange state) {
					synchronized (stateHistory) {
						stateHistory.add(state.current);
						if (state.current == ConnectionState.disconnected) {
							disconnections++;
							if (disconnections == maxDisconnections) {
								assertTrue("Verifying state change history", stateHistory.equals(correctHistory));
								ablyRealtime.close();
							}
						}
					}
				}
			});

			ConnectionWaiter connectionWaiter = new ConnectionWaiter(ablyRealtime.connection);
			connectionWaiter.waitFor(ConnectionState.closed);
		} catch (AblyException e) {
			e.printStackTrace();
			fail("init0: Unexpected exception instantiating library");
		}
	}

	/**
	 * Throw exception in authCallback repeatedly and check if connection goes into suspended state
	 */
	@Test
	public void connect_auth_failure_and_suspend_test() {
		AblyRealtime ablyRealtime = null;
		AblyRest ablyRest = null;
		int oldDisconnectTimeout = Defaults.TIMEOUT_DISCONNECT;

		try {
			/* Make test faster */
			Defaults.TIMEOUT_DISCONNECT = 1000;

			final int[] numberOfAuthCalls = new int[] {0};
			final boolean[] reachedFinalState = new boolean[] {false};

			ClientOptions opts = createOptions(testVars.keys[0].keyStr);

			ablyRest = new AblyRest(opts);
			final TokenDetails tokenDetails = ablyRest.auth.requestToken(new TokenParams() {{ ttl = 5000L; }}, null);
			assertNotNull("Expected token value", tokenDetails.token);

			ClientOptions optsForRealtime = createOptions();
			optsForRealtime.authCallback = new TokenCallback() {
				@Override
				public Object getTokenRequest(TokenParams params) throws AblyException {
					if (numberOfAuthCalls[0]++ == 0)
						return tokenDetails;
					else
						throw AblyException.fromErrorInfo(new ErrorInfo("Auth failure", 90000));
				}
			};
			ablyRealtime = new AblyRealtime(optsForRealtime);

			ablyRealtime.connection.on(new ConnectionStateListener() {
				@Override
				public void onConnectionStateChanged(ConnectionStateChange state) {
					System.out.println(String.format("New state: %s", state.current));
					synchronized (reachedFinalState) {
						reachedFinalState[0] = state.current == ConnectionState.closed ||
								state.current == ConnectionState.suspended ||
								state.current == ConnectionState.failed;
						reachedFinalState.notify();
					}
				}
			});

			synchronized (reachedFinalState) {
				while (!reachedFinalState[0]) {
					try { reachedFinalState.wait(); } catch (InterruptedException e) {}
				}
			}

			assertEquals("Verify suspended state", ablyRealtime.connection.state, ConnectionState.suspended);
		} catch (AblyException e) {
			e.printStackTrace();
			fail("init0: Unexpected exception instantiating library");
		} finally {
			Defaults.TIMEOUT_DISCONNECT = oldDisconnectTimeout;
			if (ablyRealtime != null)
				ablyRealtime.close();
		}
	}
=======
    @Rule
    public Timeout testTimeout = Timeout.seconds(300);

    /**
     * Verify that the connection enters the failed state, after attempting
     * to connect with invalid app
     * Spec: RTN4f
     */
    @Test
    public void connect_fail_notfound_error() throws AblyException {
        AblyRealtime ably = null;
        try {
            ClientOptions opts = createOptions("not_an_app.invalid_key_id:invalid_key_value");
            ably = new AblyRealtime(opts);
            ConnectionWaiter connectionWaiter = new ConnectionWaiter(ably.connection);

            ErrorInfo fail = connectionWaiter.waitFor(ConnectionState.failed);
            assertEquals("Verify failed state is reached", ConnectionState.failed, ably.connection.state);
            // assertEquals("Verify correct error code is given", 404, fail.statusCode);
        } finally {
            ably.close();
        }
    }

    /**
     * Verify that the connection enters the failed state, after attempting
     * to connect with invalid key
     */
    @Test
    public void connect_fail_authorized_error() throws AblyException {
        AblyRealtime ably = null;
        try {
            ClientOptions opts = createOptions(testVars.appId + ".invalid_key_id:invalid_key_value");
            ably = new AblyRealtime(opts);
            ConnectionWaiter connectionWaiter = new ConnectionWaiter(ably.connection);

            ErrorInfo fail = connectionWaiter.waitFor(ConnectionState.failed);
            assertEquals("Verify failed state is reached", ConnectionState.failed, ably.connection.state);
            assertEquals("Verify correct error code is given", 401, fail.statusCode);
        } finally {
            ably.close();
        }
    }

    /**
     * Verify that the connection enters the disconnected state, after attempting
     * to connect to a non-existent ws host
     */
    @Test
    public void connect_fail_disconnected() throws AblyException {
        ClientOptions opts = createOptions(testVars.keys[0].keyStr);
        opts.realtimeHost = "non.existent.host";
        opts.environment = null;
        AblyRealtime ably = new AblyRealtime(opts);
        ConnectionWaiter connectionWaiter = new ConnectionWaiter(ably.connection);

        connectionWaiter.waitFor(ConnectionState.disconnected);
        assertEquals("Verify disconnected state is reached", ConnectionState.disconnected, ably.connection.state);
        ably.close();
        connectionWaiter.waitFor(ConnectionState.closed);
        assertEquals("Verify closed state is reached", ConnectionState.closed, ably.connection.state);
    }

    /**
     * Verify that the connection enters the suspended state, after multiple attempts
     * to connect to a non-existent ws host
     */
    @Test
    public void connect_fail_suspended() {
        try {
            ClientOptions opts = createOptions(testVars.keys[0].keyStr);
            opts.realtimeHost = "non.existent.host";
            opts.environment = null;
            AblyRealtime ably = new AblyRealtime(opts);
            ConnectionWaiter connectionWaiter = new ConnectionWaiter(ably.connection);

            connectionWaiter.waitFor(ConnectionState.suspended);
            /* Wait 1s to force bug where it changes to disconnected right after
             * changing to suspended. Without this it fails only intermittently
             * when that bug is present. */
            try {
                Thread.sleep(1000);
            } catch (InterruptedException e) {}
            assertEquals("Verify suspended state is reached", ConnectionState.suspended, ably.connection.state);
            assertTrue("Verify multiple connect attempts", connectionWaiter.getCount(ConnectionState.connecting) > 1);
            assertTrue("Verify multiple connect attempts", connectionWaiter.getCount(ConnectionState.disconnected) > 1);
            ably.close();
            connectionWaiter.waitFor(ConnectionState.closed);
            assertEquals("Verify closed state is reached", ConnectionState.closed, ably.connection.state);
        } catch (AblyException e) {
            e.printStackTrace();
            fail("init0: Unexpected exception instantiating library");
        }
    }

    /**
     * Verify that the connection in the disconnected state (after attempts to
     * connect to a non-existent ws host) allows an immediate explicit connect
     * attempt, instead of ignoring the explicit connect and waiting till the
     * next scheduled retry.
     */
    @Test
    public void connect_while_disconnected() {
        try {
            ClientOptions opts = createOptions(testVars.keys[0].keyStr);
            opts.realtimeHost = "non.existent.host";
            opts.environment = null;
            AblyRealtime ably = new AblyRealtime(opts);
            ConnectionWaiter connectionWaiter = new ConnectionWaiter(ably.connection);

            connectionWaiter.waitFor(ConnectionState.disconnected);
            assertEquals("Verify disconnected state is reached", ConnectionState.disconnected, ably.connection.state);

            long before = System.currentTimeMillis();
            ably.connection.connect();
            connectionWaiter.waitFor(ConnectionState.connecting);
            assertTrue("Verify explicit connect is actioned immediately", System.currentTimeMillis() - before < 1000L);

            ably.close();
            connectionWaiter.waitFor(ConnectionState.closed);
            assertEquals("Verify closed state is reached", ConnectionState.closed, ably.connection.state);
        } catch (AblyException e) {
            e.printStackTrace();
            fail("init0: Unexpected exception instantiating library");
        }
    }

    /**
     * Verify that the connection enters the disconnected state, after a token
     * used for successful connection expires
     */
    @Test
    public void connect_token_expire_disconnected() {
        try {
            final ClientOptions optsForToken = createOptions(testVars.keys[0].keyStr);
            final AblyRest ablyForToken = new AblyRest(optsForToken);
            Auth.AuthOptions restAuthOptions = new Auth.AuthOptions() {{
                key = optsForToken.key;
                queryTime = true;
            }};
            TokenDetails tokenDetails = ablyForToken.auth.requestToken(new TokenParams() {{ ttl = 8000L; }}, restAuthOptions);
            assertNotNull("Expected token value", tokenDetails.token);

            /* implement callback, using Ably instance with key */
            final class TokenGenerator implements TokenCallback {
                @Override
                public Object getTokenRequest(TokenParams params) throws AblyException {
                    ++cbCount;
                    return ablyForToken.auth.requestToken(params, null);
                }
                public int getCbCount() { return cbCount; }
                private int cbCount = 0;
            };

            TokenGenerator authCallback = new TokenGenerator();

            /* create Ably realtime instance without key */
            ClientOptions opts = createOptions();
            opts.tokenDetails = tokenDetails;
            opts.authCallback = authCallback;
            AblyRealtime ably = new AblyRealtime(opts);

            ably.connection.on(new ConnectionStateListener() {
                @Override
                public void onConnectionStateChanged(ConnectionStateChange state) {
                    System.out.println(state.current);
                }
            });

            /* wait for connected state */
            ConnectionWaiter connectionWaiter = new ConnectionWaiter(ably.connection);
            connectionWaiter.waitFor(ConnectionState.connected);

            /* wait for disconnected state (on token expiry), with timeout */
            connectionWaiter.waitFor(ConnectionState.disconnected, 1, 30000L);

            /* wait for connected state (on token renewal) */
            connectionWaiter.waitFor(ConnectionState.connected, 2, 30000L);

            /* verify that our token generator was called */
            assertEquals("Expected token generator to be called", 1, authCallback.getCbCount());

            /* end */
            ably.close();
            connectionWaiter.waitFor(ConnectionState.closed);
            assertEquals("Verify closed state is reached", ConnectionState.closed, ably.connection.state);
        } catch (AblyException e) {
            e.printStackTrace();
            fail("init0: Unexpected exception instantiating library");
        }
    }

    /**
     * Verify that the server issues reauth message 30 seconds before token expiration time, authCallback is
     * called to obtain new token and in-place re-authorization takes place with connection staying in connected
     * state. Also tests if UPDATE event is delivered on the connection
     *
     * Test for RTN4h, RTC8a1, RTN24 features
     */
    @Test
    public void connect_token_expire_inplace_reauth() {
        try {
            ClientOptions optsForToken = createOptions(testVars.keys[0].keyStr);
            final AblyRest ablyForToken = new AblyRest(optsForToken);
            /* Server will send reauth message 30 seconds before token expiration time i.e. in 4 seconds */
            TokenDetails tokenDetails = ablyForToken.auth.requestToken(new TokenParams() {{ ttl = 34000L; }}, null);
            assertNotNull("Expected token value", tokenDetails.token);

            final boolean[] flags = new boolean[] {
                    false, /* authCallback is called */
                    false, /* state other than connected is reached */
                    false  /* update event was delivered */
            };

            /* create Ably realtime instance without key */
            ClientOptions opts = createOptions();
            opts.tokenDetails = tokenDetails;
            opts.authCallback = new TokenCallback() {
                /* implement callback, using Ably instance with key */
                @Override
                public Object getTokenRequest(TokenParams params) throws AblyException {
                    synchronized (flags) {
                        flags[0] = true;
                    }
                    return ablyForToken.auth.requestToken(params, null);
                }
            };
            AblyRealtime ably = new AblyRealtime(opts);

            /* Test UPDATE event delivery */
            ably.connection.on(ConnectionEvent.update, new ConnectionStateListener() {
                @Override
                public void onConnectionStateChanged(ConnectionStateChange state) {
                    flags[2] = true;
                }
            });
            ably.connection.on(new ConnectionStateListener() {
                @Override
                public void onConnectionStateChanged(ConnectionStateChange state) {
                    if (state.previous == ConnectionState.connected && state.current != ConnectionState.connected) {
                        synchronized (flags) {
                            flags[1] = true;
                            flags.notify();
                        }
                    }
                }
            });

            synchronized (flags) {
                try {
                    flags.wait(8000);
                } catch (InterruptedException e) {}
            }

            assertTrue("Verify token generation was called", flags[0]);
            assertFalse("Verify connection didn't leave connected state", flags[1]);
            assertTrue("Verify UPDATE event was delivered", flags[2]);

        } catch (AblyException e) {
            e.printStackTrace();
            fail("init0: Unexpected exception instantiating library");
        }
    }

    /**
     * Verify that the connection fails when attempting to recover with a
     * malformed connection id
     */
    @Test
    public void connect_invalid_recover_fail() {
        AblyRealtime ably = null;
        try {
            ClientOptions opts = createOptions(testVars.keys[0].keyStr);
            opts.recover = "not_a_valid_connection_id:99";
            ably = new AblyRealtime(opts);
            ConnectionWaiter connectionWaiter = new ConnectionWaiter(ably.connection);
            ErrorInfo fail = connectionWaiter.waitFor(ConnectionState.failed);
            assertEquals("Verify failed state is reached", ConnectionState.failed, ably.connection.state);
            assertEquals("Verify correct error code is given", 80018, fail.code);
        } catch (AblyException e) {
            e.printStackTrace();
            fail("init0: Unexpected exception instantiating library");
        } finally {
            ably.close();
        }
    }

    /**
     * Verify that the connection creates a new connection but reports
     * a recovery error, when attempting to recover with an unknown
     * connection id
     */
    @Test
    public void connect_unknown_recover_fail() {
        AblyRealtime ably = null;
        try {
            ClientOptions opts = createOptions(testVars.keys[0].keyStr);
            String recoverConnectionId = "0123456789abcdef-99";
            opts.recover = recoverConnectionId + ":0";
            ably = new AblyRealtime(opts);
            ConnectionWaiter connectionWaiter = new ConnectionWaiter(ably.connection);
            ErrorInfo connectedError = connectionWaiter.waitFor(ConnectionState.connected);
            assertEquals("Verify connected state is reached", ConnectionState.connected, ably.connection.state);
            assertNotNull("Verify error is returned", connectedError);
            assertEquals("Verify correct error code is given", 80008, connectedError.code);
            assertFalse("Verify new connection id is assigned", recoverConnectionId.equals(ably.connection.key));
        } catch (AblyException e) {
            e.printStackTrace();
            fail("init0: Unexpected exception instantiating library");
        } finally {
            ably.close();
        }
    }

    /**
     * Test that connection manager correctly fails messages set stored in message queue
     * Spec: RTN7c
     */

    @Test
    public void connect_test_queued_messages_on_failure() {
        AblyRealtime ably = null;
        try {
            ClientOptions opts = createOptions(testVars.keys[0].keyStr);
            ably = new AblyRealtime(opts);
            final int[] numberOfErrors = new int[]{0};

            // assume we are in connecting state now
            ably.connection.connectionManager.send(new ProtocolMessage(), true, new CompletionListener() {
                @Override
                public void onSuccess() {
                    fail("Unexpected success sending message");
                }

                @Override
                public void onError(ErrorInfo reason) {
                    numberOfErrors[0]++;
                }
            });

            // transition to suspended state failing messages
            ably.connection.connectionManager.requestState(ConnectionState.suspended);
            try {
                Thread.sleep(500);
            } catch (InterruptedException e) {
            }
            // transition once more to ensure onError() won't be called twice
            ably.connection.connectionManager.requestState(ConnectionState.closed);
            try {
                Thread.sleep(500);
            } catch (InterruptedException e) {
            }

            // onError() should be called only once
            assertEquals("Verifying number of onError() calls", numberOfErrors[0], 1);
        } catch (AblyException e) {
            e.printStackTrace();
            fail("Unexpected exception");
        } finally {
            if (ably != null)
                ably.close();
        }
    }

    /**
     * Allow token to expire and try to authorize with already expired token after that. Test that the connection state
     * is changed in the correct way and without duplicates:
     *
     * connecting -> connected -> disconnected -> connecting -> disconnected -> connecting -> disconnected
     */
    @Test
    public void connect_reauth_failure_state_flow_test() {

        try {
            AblyRest ablyRest = null;
            ClientOptions opts = createOptions(testVars.keys[0].keyStr);

            ablyRest = new AblyRest(opts);
            final TokenDetails tokenDetails = ablyRest.auth.requestToken(new TokenParams() {{ ttl = 8000L; }}, null);
            assertNotNull("Expected token value", tokenDetails.token);

            final ArrayList<ConnectionState> stateHistory = new ArrayList<>();

            ClientOptions optsForRealtime = createOptions();
            optsForRealtime.authCallback = new TokenCallback() {
                @Override
                public Object getTokenRequest(TokenParams params) throws AblyException {
                    // return already expired token
                    return tokenDetails;
                }
            };
            optsForRealtime.tokenDetails = tokenDetails;
            final AblyRealtime ablyRealtime = new AblyRealtime(optsForRealtime);

            ablyRealtime.connection.on(ConnectionState.connected, new ConnectionStateListener() {
                @Override
                public void onConnectionStateChanged(ConnectionStateChange state) {
                    /* To go quicker into a disconnected state we use a
                     * smaller value for maxIdleInterval
                     */
                    try {
                        Field field = ablyRealtime.connection.connectionManager.getClass().getDeclaredField("maxIdleInterval");
                        field.setAccessible(true);
                        field.setLong(ablyRealtime.connection.connectionManager, 5000L);
                    } catch (NoSuchFieldException|IllegalAccessException e) {
                        fail("Unexpected exception in checking connectionStateTtl");
                    }
                }
            });

            (new ConnectionWaiter(ablyRealtime.connection)).waitFor(ConnectionState.connected);
            // TODO: improve by collecting and testing also auth attempts
            final List<ConnectionState> correctHistory = Arrays.asList(
                    ConnectionState.disconnected,
                    ConnectionState.connecting,
                    ConnectionState.disconnected,
                    ConnectionState.connecting,
                    ConnectionState.disconnected
            );
            final int maxDisconnections = 3;
            ablyRealtime.connection.on(new ConnectionStateListener() {
                int disconnections = 0;
                @Override
                public void onConnectionStateChanged(ConnectionStateChange state) {
                    synchronized (stateHistory) {
                        stateHistory.add(state.current);
                        if (state.current == ConnectionState.disconnected) {
                            disconnections++;
                            if (disconnections == maxDisconnections) {
                                assertTrue("Verifying state change history", stateHistory.equals(correctHistory));
                                ablyRealtime.close();
                            }
                        }
                    }
                }
            });

            ConnectionWaiter connectionWaiter = new ConnectionWaiter(ablyRealtime.connection);
            connectionWaiter.waitFor(ConnectionState.closed);
        } catch (AblyException e) {
            e.printStackTrace();
            fail("init0: Unexpected exception instantiating library");
        }
    }

    /**
     * Throw exception in authCallback repeatedly and check if connection goes into suspended state
     */
    @Test
    public void connect_auth_failure_and_suspend_test() {
        AblyRealtime ablyRealtime = null;
        AblyRest ablyRest = null;
        int oldDisconnectTimeout = Defaults.TIMEOUT_DISCONNECT;

        try {
            /* Make test faster */
            Defaults.TIMEOUT_DISCONNECT = 1000;

            final int[] numberOfAuthCalls = new int[] {0};
            final boolean[] reachedFinalState = new boolean[] {false};

            ClientOptions opts = createOptions(testVars.keys[0].keyStr);

            ablyRest = new AblyRest(opts);
            final TokenDetails tokenDetails = ablyRest.auth.requestToken(new TokenParams() {{ ttl = 5000L; }}, null);
            assertNotNull("Expected token value", tokenDetails.token);

            ClientOptions optsForRealtime = createOptions();
            optsForRealtime.authCallback = new TokenCallback() {
                @Override
                public Object getTokenRequest(TokenParams params) throws AblyException {
                    if (numberOfAuthCalls[0]++ == 0)
                        return tokenDetails;
                    else
                        throw AblyException.fromErrorInfo(new ErrorInfo("Auth failure", 90000));
                }
            };
            ablyRealtime = new AblyRealtime(optsForRealtime);

            ablyRealtime.connection.on(new ConnectionStateListener() {
                @Override
                public void onConnectionStateChanged(ConnectionStateChange state) {
                    System.out.println(String.format("New state: %s", state.current));
                    synchronized (reachedFinalState) {
                        reachedFinalState[0] = state.current == ConnectionState.closed ||
                                state.current == ConnectionState.suspended ||
                                state.current == ConnectionState.failed;
                        reachedFinalState.notify();
                    }
                }
            });

            synchronized (reachedFinalState) {
                while (!reachedFinalState[0]) {
                    try { reachedFinalState.wait(); } catch (InterruptedException e) {}
                }
            }

            assertEquals("Verify suspended state", ablyRealtime.connection.state, ConnectionState.suspended);
        } catch (AblyException e) {
            e.printStackTrace();
            fail("init0: Unexpected exception instantiating library");
        } finally {
            Defaults.TIMEOUT_DISCONNECT = oldDisconnectTimeout;
            if (ablyRealtime != null)
                ablyRealtime.close();
        }
    }
>>>>>>> 5cf9e019

}<|MERGE_RESOLUTION|>--- conflicted
+++ resolved
@@ -36,516 +36,6 @@
 
 public class RealtimeConnectFailTest extends ParameterizedTest {
 
-<<<<<<< HEAD
-	@Rule
-	public Timeout testTimeout = Timeout.seconds(300);
-
-	/**
-	 * Verify that the connection enters the failed state, after attempting
-	 * to connect with invalid app
-	 * Spec: RTN4f
-	 */
-	@Test
-	public void connect_fail_notfound_error() throws AblyException {
-		AblyRealtime ably = null;
-		try {
-			ClientOptions opts = createOptions("not_an_app.invalid_key_id:invalid_key_value");
-			ably = new AblyRealtime(opts);
-			ConnectionWaiter connectionWaiter = new ConnectionWaiter(ably.connection);
-
-			ErrorInfo fail = connectionWaiter.waitFor(ConnectionState.failed);
-			assertEquals("Verify failed state is reached", ConnectionState.failed, ably.connection.state);
-			// assertEquals("Verify correct error code is given", 404, fail.statusCode);
-		} finally {
-			ably.close();
-		}
-	}
-
-	/**
-	 * Verify that the connection enters the failed state, after attempting
-	 * to connect with invalid key
-	 */
-	@Test
-	public void connect_fail_authorized_error() throws AblyException {
-		AblyRealtime ably = null;
-		try {
-			ClientOptions opts = createOptions(testVars.appId + ".invalid_key_id:invalid_key_value");
-			ably = new AblyRealtime(opts);
-			ConnectionWaiter connectionWaiter = new ConnectionWaiter(ably.connection);
-
-			ErrorInfo fail = connectionWaiter.waitFor(ConnectionState.failed);
-			assertEquals("Verify failed state is reached", ConnectionState.failed, ably.connection.state);
-			assertEquals("Verify correct error code is given", 401, fail.statusCode);
-		} finally {
-			ably.close();
-		}
-	}
-
-	/**
-	 * Verify that the connection enters the disconnected state, after attempting
-	 * to connect to a non-existent ws host
-	 */
-	@Test
-	public void connect_fail_disconnected() throws AblyException {
-		ClientOptions opts = createOptions(testVars.keys[0].keyStr);
-		opts.realtimeHost = "non.existent.host";
-		opts.environment = null;
-		AblyRealtime ably = new AblyRealtime(opts);
-		ConnectionWaiter connectionWaiter = new ConnectionWaiter(ably.connection);
-
-		connectionWaiter.waitFor(ConnectionState.disconnected);
-		assertEquals("Verify disconnected state is reached", ConnectionState.disconnected, ably.connection.state);
-		ably.close();
-		connectionWaiter.waitFor(ConnectionState.closed);
-		assertEquals("Verify closed state is reached", ConnectionState.closed, ably.connection.state);
-	}
-
-	/**
-	 * Verify that the connection enters the suspended state, after multiple attempts
-	 * to connect to a non-existent ws host
-	 */
-	@Test
-	public void connect_fail_suspended() {
-		try {
-			ClientOptions opts = createOptions(testVars.keys[0].keyStr);
-			opts.realtimeHost = "non.existent.host";
-			opts.environment = null;
-			AblyRealtime ably = new AblyRealtime(opts);
-			ConnectionWaiter connectionWaiter = new ConnectionWaiter(ably.connection);
-
-			connectionWaiter.waitFor(ConnectionState.suspended);
-			/* Wait 1s to force bug where it changes to disconnected right after
-			 * changing to suspended. Without this it fails only intermittently
-			 * when that bug is present. */
-			try {
-				Thread.sleep(1000);
-			} catch (InterruptedException e) {}
-			assertEquals("Verify suspended state is reached", ConnectionState.suspended, ably.connection.state);
-			assertTrue("Verify multiple connect attempts", connectionWaiter.getCount(ConnectionState.connecting) > 1);
-			assertTrue("Verify multiple connect attempts", connectionWaiter.getCount(ConnectionState.disconnected) > 1);
-			ably.close();
-			connectionWaiter.waitFor(ConnectionState.closed);
-			assertEquals("Verify closed state is reached", ConnectionState.closed, ably.connection.state);
-		} catch (AblyException e) {
-			e.printStackTrace();
-			fail("init0: Unexpected exception instantiating library");
-		}
-	}
-
-	/**
-	 * Verify that the connection in the disconnected state (after attempts to
-	 * connect to a non-existent ws host) allows an immediate explicit connect
-	 * attempt, instead of ignoring the explicit connect and waiting till the
-	 * next scheduled retry.
-	 */
-	@Test
-	public void connect_while_disconnected() {
-		try {
-			ClientOptions opts = createOptions(testVars.keys[0].keyStr);
-			opts.realtimeHost = "non.existent.host";
-			opts.environment = null;
-			AblyRealtime ably = new AblyRealtime(opts);
-			ConnectionWaiter connectionWaiter = new ConnectionWaiter(ably.connection);
-
-			connectionWaiter.waitFor(ConnectionState.disconnected);
-			assertEquals("Verify disconnected state is reached", ConnectionState.disconnected, ably.connection.state);
-
-			long before = System.currentTimeMillis();
-			ably.connection.connect();
-			connectionWaiter.waitFor(ConnectionState.connecting);
-			assertTrue("Verify explicit connect is actioned immediately", System.currentTimeMillis() - before < 1000L);
-
-			ably.close();
-			connectionWaiter.waitFor(ConnectionState.closed);
-			assertEquals("Verify closed state is reached", ConnectionState.closed, ably.connection.state);
-		} catch (AblyException e) {
-			e.printStackTrace();
-			fail("init0: Unexpected exception instantiating library");
-		}
-	}
-
-	/**
-	 * Verify that the connection enters the disconnected state, after a token
-	 * used for successful connection expires
-	 */
-	@Test
-	public void connect_token_expire_disconnected() {
-		try {
-			final ClientOptions optsForToken = createOptions(testVars.keys[0].keyStr);
-			final AblyRest ablyForToken = new AblyRest(optsForToken);
-			Auth.AuthOptions restAuthOptions = new Auth.AuthOptions() {{
-				key = optsForToken.key;
-				queryTime = true;
-			}};
-			TokenDetails tokenDetails = ablyForToken.auth.requestToken(new TokenParams() {{ ttl = 8000L; }}, restAuthOptions);
-			assertNotNull("Expected token value", tokenDetails.token);
-
-			/* implement callback, using Ably instance with key */
-			final class TokenGenerator implements TokenCallback {
-				@Override
-				public Object getTokenRequest(TokenParams params) throws AblyException {
-					++cbCount;
-					return ablyForToken.auth.requestToken(params, null);
-				}
-				public int getCbCount() { return cbCount; }
-				private int cbCount = 0;
-			}
-
-			TokenGenerator authCallback = new TokenGenerator();
-
-			/* create Ably realtime instance without key */
-			ClientOptions opts = createOptions();
-			opts.tokenDetails = tokenDetails;
-			opts.authCallback = authCallback;
-			AblyRealtime ably = new AblyRealtime(opts);
-
-			ably.connection.on(new ConnectionStateListener() {
-				@Override
-				public void onConnectionStateChanged(ConnectionStateChange state) {
-					System.out.println(state.current);
-				}
-			});
-
-			/* wait for connected state */
-			ConnectionWaiter connectionWaiter = new ConnectionWaiter(ably.connection);
-			connectionWaiter.waitFor(ConnectionState.connected);
-
-			/* wait for disconnected state (on token expiry), with timeout */
-			connectionWaiter.waitFor(ConnectionState.disconnected, 1, 30000L);
-
-			/* wait for connected state (on token renewal) */
-			connectionWaiter.waitFor(ConnectionState.connected, 2, 30000L);
-
-			/* verify that our token generator was called */
-			assertEquals("Expected token generator to be called", 1, authCallback.getCbCount());
-
-			/* end */
-			ably.close();
-			connectionWaiter.waitFor(ConnectionState.closed);
-			assertEquals("Verify closed state is reached", ConnectionState.closed, ably.connection.state);
-		} catch (AblyException e) {
-			e.printStackTrace();
-			fail("init0: Unexpected exception instantiating library");
-		}
-	}
-
-	/**
-	 * Verify that the server issues reauth message 30 seconds before token expiration time, authCallback is
-	 * called to obtain new token and in-place re-authorization takes place with connection staying in connected
-	 * state. Also tests if UPDATE event is delivered on the connection
-	 *
-	 * Test for RTN4h, RTC8a1, RTN24 features
-	 */
-	@Test
-	public void connect_token_expire_inplace_reauth() {
-		try {
-			ClientOptions optsForToken = createOptions(testVars.keys[0].keyStr);
-			final AblyRest ablyForToken = new AblyRest(optsForToken);
-			/* Server will send reauth message 30 seconds before token expiration time i.e. in 4 seconds */
-			TokenDetails tokenDetails = ablyForToken.auth.requestToken(new TokenParams() {{ ttl = 34000L; }}, null);
-			assertNotNull("Expected token value", tokenDetails.token);
-
-			final boolean[] flags = new boolean[] {
-					false, /* authCallback is called */
-					false, /* state other than connected is reached */
-					false  /* update event was delivered */
-			};
-
-			/* create Ably realtime instance without key */
-			ClientOptions opts = createOptions();
-			opts.tokenDetails = tokenDetails;
-			opts.authCallback = new TokenCallback() {
-				/* implement callback, using Ably instance with key */
-				@Override
-				public Object getTokenRequest(TokenParams params) throws AblyException {
-					synchronized (flags) {
-						flags[0] = true;
-					}
-					return ablyForToken.auth.requestToken(params, null);
-				}
-			};
-			AblyRealtime ably = new AblyRealtime(opts);
-
-			/* Test UPDATE event delivery */
-			ably.connection.on(ConnectionEvent.update, new ConnectionStateListener() {
-				@Override
-				public void onConnectionStateChanged(ConnectionStateChange state) {
-					flags[2] = true;
-				}
-			});
-			ably.connection.on(new ConnectionStateListener() {
-				@Override
-				public void onConnectionStateChanged(ConnectionStateChange state) {
-					if (state.previous == ConnectionState.connected && state.current != ConnectionState.connected) {
-						synchronized (flags) {
-							flags[1] = true;
-							flags.notify();
-						}
-					}
-				}
-			});
-
-			synchronized (flags) {
-				try {
-					flags.wait(8000);
-				} catch (InterruptedException e) {}
-			}
-
-			assertTrue("Verify token generation was called", flags[0]);
-			assertFalse("Verify connection didn't leave connected state", flags[1]);
-			assertTrue("Verify UPDATE event was delivered", flags[2]);
-
-		} catch (AblyException e) {
-			e.printStackTrace();
-			fail("init0: Unexpected exception instantiating library");
-		}
-	}
-
-	/**
-	 * Verify that the connection fails when attempting to recover with a
-	 * malformed connection id
-	 */
-	@Test
-	public void connect_invalid_recover_fail() {
-		AblyRealtime ably = null;
-		try {
-			ClientOptions opts = createOptions(testVars.keys[0].keyStr);
-			opts.recover = "not_a_valid_connection_id:99";
-			ably = new AblyRealtime(opts);
-			ConnectionWaiter connectionWaiter = new ConnectionWaiter(ably.connection);
-			ErrorInfo fail = connectionWaiter.waitFor(ConnectionState.failed);
-			assertEquals("Verify failed state is reached", ConnectionState.failed, ably.connection.state);
-			assertEquals("Verify correct error code is given", 80018, fail.code);
-		} catch (AblyException e) {
-			e.printStackTrace();
-			fail("init0: Unexpected exception instantiating library");
-		} finally {
-			ably.close();
-		}
-	}
-
-	/**
-	 * Verify that the connection creates a new connection but reports
-	 * a recovery error, when attempting to recover with an unknown
-	 * connection id
-	 */
-	@Test
-	public void connect_unknown_recover_fail() {
-		AblyRealtime ably = null;
-		try {
-			ClientOptions opts = createOptions(testVars.keys[0].keyStr);
-			String recoverConnectionId = "0123456789abcdef-99";
-			opts.recover = recoverConnectionId + ":0";
-			ably = new AblyRealtime(opts);
-			ConnectionWaiter connectionWaiter = new ConnectionWaiter(ably.connection);
-			ErrorInfo connectedError = connectionWaiter.waitFor(ConnectionState.connected);
-			assertEquals("Verify connected state is reached", ConnectionState.connected, ably.connection.state);
-			assertNotNull("Verify error is returned", connectedError);
-			assertEquals("Verify correct error code is given", 80008, connectedError.code);
-			assertFalse("Verify new connection id is assigned", recoverConnectionId.equals(ably.connection.key));
-		} catch (AblyException e) {
-			e.printStackTrace();
-			fail("init0: Unexpected exception instantiating library");
-		} finally {
-			ably.close();
-		}
-	}
-
-	/**
-	 * Test that connection manager correctly fails messages set stored in message queue
-	 * Spec: RTN7c
-	 */
-
-	@Test
-	public void connect_test_queued_messages_on_failure() {
-		AblyRealtime ably = null;
-		try {
-			ClientOptions opts = createOptions(testVars.keys[0].keyStr);
-			ably = new AblyRealtime(opts);
-			final int[] numberOfErrors = new int[]{0};
-
-			// assume we are in connecting state now
-			ably.connection.connectionManager.send(new ProtocolMessage(), true, new CompletionListener() {
-				@Override
-				public void onSuccess() {
-					fail("Unexpected success sending message");
-				}
-
-				@Override
-				public void onError(ErrorInfo reason) {
-					numberOfErrors[0]++;
-				}
-			});
-
-			// transition to suspended state failing messages
-			ably.connection.connectionManager.requestState(ConnectionState.suspended);
-			try {
-				Thread.sleep(500);
-			} catch (InterruptedException e) {
-			}
-			// transition once more to ensure onError() won't be called twice
-			ably.connection.connectionManager.requestState(ConnectionState.closed);
-			try {
-				Thread.sleep(500);
-			} catch (InterruptedException e) {
-			}
-
-			// onError() should be called only once
-			assertEquals("Verifying number of onError() calls", numberOfErrors[0], 1);
-		} catch (AblyException e) {
-			e.printStackTrace();
-			fail("Unexpected exception");
-		} finally {
-			if (ably != null)
-				ably.close();
-		}
-	}
-
-	/**
-	 * Allow token to expire and try to authorize with already expired token after that. Test that the connection state
-	 * is changed in the correct way and without duplicates:
-	 *
-	 * connecting -> connected -> disconnected -> connecting -> disconnected -> connecting -> disconnected
-	 */
-	@Test
-	public void connect_reauth_failure_state_flow_test() {
-
-		try {
-			AblyRest ablyRest = null;
-			ClientOptions opts = createOptions(testVars.keys[0].keyStr);
-
-			ablyRest = new AblyRest(opts);
-			final TokenDetails tokenDetails = ablyRest.auth.requestToken(new TokenParams() {{ ttl = 8000L; }}, null);
-			assertNotNull("Expected token value", tokenDetails.token);
-
-			final ArrayList<ConnectionState> stateHistory = new ArrayList<>();
-
-			ClientOptions optsForRealtime = createOptions();
-			optsForRealtime.authCallback = new TokenCallback() {
-				@Override
-				public Object getTokenRequest(TokenParams params) throws AblyException {
-					// return already expired token
-					return tokenDetails;
-				}
-			};
-			optsForRealtime.tokenDetails = tokenDetails;
-			final AblyRealtime ablyRealtime = new AblyRealtime(optsForRealtime);
-
-			ablyRealtime.connection.on(ConnectionState.connected, new ConnectionStateListener() {
-				@Override
-				public void onConnectionStateChanged(ConnectionStateChange state) {
-					/* To go quicker into a disconnected state we use a
-					 * smaller value for maxIdleInterval
-					 */
-					try {
-						Field field = ablyRealtime.connection.connectionManager.getClass().getDeclaredField("maxIdleInterval");
-						field.setAccessible(true);
-						field.setLong(ablyRealtime.connection.connectionManager, 5000L);
-					} catch (NoSuchFieldException|IllegalAccessException e) {
-						fail("Unexpected exception in checking connectionStateTtl");
-					}
-				}
-			});
-
-			(new ConnectionWaiter(ablyRealtime.connection)).waitFor(ConnectionState.connected);
-			// TODO: improve by collecting and testing also auth attempts
-			final List<ConnectionState> correctHistory = Arrays.asList(
-					ConnectionState.disconnected,
-					ConnectionState.connecting,
-					ConnectionState.disconnected,
-					ConnectionState.connecting,
-					ConnectionState.disconnected
-			);
-			final int maxDisconnections = 3;
-			ablyRealtime.connection.on(new ConnectionStateListener() {
-				int disconnections = 0;
-				@Override
-				public void onConnectionStateChanged(ConnectionStateChange state) {
-					synchronized (stateHistory) {
-						stateHistory.add(state.current);
-						if (state.current == ConnectionState.disconnected) {
-							disconnections++;
-							if (disconnections == maxDisconnections) {
-								assertTrue("Verifying state change history", stateHistory.equals(correctHistory));
-								ablyRealtime.close();
-							}
-						}
-					}
-				}
-			});
-
-			ConnectionWaiter connectionWaiter = new ConnectionWaiter(ablyRealtime.connection);
-			connectionWaiter.waitFor(ConnectionState.closed);
-		} catch (AblyException e) {
-			e.printStackTrace();
-			fail("init0: Unexpected exception instantiating library");
-		}
-	}
-
-	/**
-	 * Throw exception in authCallback repeatedly and check if connection goes into suspended state
-	 */
-	@Test
-	public void connect_auth_failure_and_suspend_test() {
-		AblyRealtime ablyRealtime = null;
-		AblyRest ablyRest = null;
-		int oldDisconnectTimeout = Defaults.TIMEOUT_DISCONNECT;
-
-		try {
-			/* Make test faster */
-			Defaults.TIMEOUT_DISCONNECT = 1000;
-
-			final int[] numberOfAuthCalls = new int[] {0};
-			final boolean[] reachedFinalState = new boolean[] {false};
-
-			ClientOptions opts = createOptions(testVars.keys[0].keyStr);
-
-			ablyRest = new AblyRest(opts);
-			final TokenDetails tokenDetails = ablyRest.auth.requestToken(new TokenParams() {{ ttl = 5000L; }}, null);
-			assertNotNull("Expected token value", tokenDetails.token);
-
-			ClientOptions optsForRealtime = createOptions();
-			optsForRealtime.authCallback = new TokenCallback() {
-				@Override
-				public Object getTokenRequest(TokenParams params) throws AblyException {
-					if (numberOfAuthCalls[0]++ == 0)
-						return tokenDetails;
-					else
-						throw AblyException.fromErrorInfo(new ErrorInfo("Auth failure", 90000));
-				}
-			};
-			ablyRealtime = new AblyRealtime(optsForRealtime);
-
-			ablyRealtime.connection.on(new ConnectionStateListener() {
-				@Override
-				public void onConnectionStateChanged(ConnectionStateChange state) {
-					System.out.println(String.format("New state: %s", state.current));
-					synchronized (reachedFinalState) {
-						reachedFinalState[0] = state.current == ConnectionState.closed ||
-								state.current == ConnectionState.suspended ||
-								state.current == ConnectionState.failed;
-						reachedFinalState.notify();
-					}
-				}
-			});
-
-			synchronized (reachedFinalState) {
-				while (!reachedFinalState[0]) {
-					try { reachedFinalState.wait(); } catch (InterruptedException e) {}
-				}
-			}
-
-			assertEquals("Verify suspended state", ablyRealtime.connection.state, ConnectionState.suspended);
-		} catch (AblyException e) {
-			e.printStackTrace();
-			fail("init0: Unexpected exception instantiating library");
-		} finally {
-			Defaults.TIMEOUT_DISCONNECT = oldDisconnectTimeout;
-			if (ablyRealtime != null)
-				ablyRealtime.close();
-		}
-	}
-=======
     @Rule
     public Timeout testTimeout = Timeout.seconds(300);
 
@@ -1054,6 +544,5 @@
                 ablyRealtime.close();
         }
     }
->>>>>>> 5cf9e019
 
 }