--- conflicted
+++ resolved
@@ -11,12 +11,8 @@
 targetCompatibility = 1.7
 
 dependencies {
-<<<<<<< HEAD
     api project(':lib')
-=======
-    implementation project(':lib')
 
->>>>>>> 8683f649
     // Enable access to test classes from the :lib module for integration test cases sharing
     testImplementation project(path: ':lib', configuration: 'sharedTestClasses')
 }
