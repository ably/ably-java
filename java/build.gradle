plugins {
    id 'checkstyle'
    id 'org.gradle.test-retry' version '1.2.0'
}

apply plugin: 'java-library'
apply plugin: 'idea'
apply from: 'publish.gradle'

sourceCompatibility = 1.7
targetCompatibility = 1.7

dependencies {
<<<<<<< HEAD
    implementation project(':core')
=======
    api project(':lib')
>>>>>>> 0e0c44ef

    // Enable access to test classes from the :lib module for integration test cases sharing
    testImplementation project(path: ':core', configuration: 'sharedTestClasses')
}

publish.dependsOn checkstyleMain

task testRealtimeSuite(type: Test) {
    filter {
        includeTestsMatching '*RealtimeSuite'
    }
    beforeTest { descriptor ->
        logger.lifecycle("-> $descriptor")
    }
    outputs.upToDateWhen { false }
    testLogging.exceptionFormat = 'full'
    retry {
        maxRetries = 3
        maxFailures = 4
    }
}

task testRestSuite(type: Test) {
    filter {
        includeTestsMatching '*RestSuite'
    }
    beforeTest { descriptor ->
        logger.lifecycle("-> $descriptor")
    }
    outputs.upToDateWhen { false }
    testLogging.exceptionFormat = 'full'
    retry {
        maxRetries = 3
        maxFailures = 4
    }
}<|MERGE_RESOLUTION|>--- conflicted
+++ resolved
@@ -11,11 +11,7 @@
 targetCompatibility = 1.7
 
 dependencies {
-<<<<<<< HEAD
-    implementation project(':core')
-=======
-    api project(':lib')
->>>>>>> 0e0c44ef
+    api project(':core')
 
     // Enable access to test classes from the :lib module for integration test cases sharing
     testImplementation project(path: ':core', configuration: 'sharedTestClasses')
