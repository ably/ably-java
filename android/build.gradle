--- conflicted
+++ resolved
@@ -25,15 +25,8 @@
     compileSdkVersion 30
 
     defaultConfig {
-<<<<<<< HEAD
         minSdkVersion 21
         targetSdkVersion 24
-=======
-        buildConfigField 'String', 'LIBRARY_NAME', '"android"'
-        buildConfigField 'String', 'VERSION', "\"$version\""
-        minSdkVersion 19
-        targetSdkVersion 30
->>>>>>> 27751780
         versionCode 1
         versionName version
         setProperty('archivesBaseName', "ably-android-$versionName")
