package io.ably.lib.objects.integration.helpers.fixtures

import io.ably.lib.objects.ObjectData
import io.ably.lib.objects.ObjectValue
import io.ably.lib.objects.integration.helpers.RestObjects

/**
 * Initializes a comprehensive test fixture object tree on the specified channel.
 *
 * This method creates a predetermined object hierarchy rooted at a "root" map object,
 * establishing references between different types of live objects to enable comprehensive testing.
 *
 * **Object Tree Structure:**
 * ```
 * root (Map)
 * ├── emptyCounter → Counter(value=0)
 * ├── initialValueCounter → Counter(value=10)
 * ├── referencedCounter → Counter(value=20)
 * ├── emptyMap → Map{}
 * ├── referencedMap → Map{
 * │   └── "counterKey" → referencedCounter
 * │   }
 * └── valuesMap → Map{
 *     ├── "string" → "stringValue"
 *     ├── "emptyString" → ""
 *     ├── "bytes" → <binary data>
 *     ├── "emptyBytes" → <empty binary>
 *     ├── "maxSafeInteger" → Long.MAX_VALUE
 *     ├── "negativeMaxSafeInteger" → Long.MIN_VALUE
 *     ├── "number" → 1
 *     ├── "zero" → 0
 *     ├── "true" → true
 *     ├── "false" → false
 *     ├── "object" → {"foo": "bar"}
 *     ├── "array" → ["foo", "bar", "baz"]
 *     └── "mapRef" → referencedMap
 *     }
 * ```
 *
 * @param channelName The channel where the object tree will be created
 */
internal fun RestObjects.initializeRootMap(channelName: String) {
  // Create counters
  val emptyCounterObjectId = createCounter(channelName)
  setMapRef(channelName, "root", "emptyCounter", emptyCounterObjectId)

  val initialValueCounterObjectId = createCounter(channelName, 10.0)
  setMapRef(channelName, "root", "initialValueCounter", initialValueCounterObjectId)

  val referencedCounterObjectId = createCounter(channelName, 20.0)
  setMapRef(channelName, "root", "referencedCounter", referencedCounterObjectId)

  // Create maps
  val emptyMapObjectId = createMap(channelName)
  setMapRef(channelName, "root", "emptyMap", emptyMapObjectId)

  val referencedMapObjectId = createMap(
    channelName,
    data = mapOf("counterKey" to DataFixtures.mapRef(referencedCounterObjectId))
  )
  setMapRef(channelName, "root", "referencedMap", referencedMapObjectId)

  val valuesMapObjectId = createMap(
    channelName,
    data = DataFixtures.mapWithAllValues(referencedMapObjectId)
  )
  setMapRef(channelName, "root", "valuesMap", valuesMapObjectId)
}


/**
 * Creates a comprehensive test fixture object tree on the specified channel using
 *
 * This method establishes a hierarchical structure of live objects for testing map operations,
 * creating various types of objects and establishing references between them.
 *
 * **Object Tree Structure:**
 * ```
 * testMap (Map)
 * ├── userProfile → Map{
 * │   ├── "userId" → "user123"
 * │   ├── "name" → "John Doe"
 * │   ├── "email" → "john@example.com"
 * │   ├── "isActive" → true
 * │   ├── "metrics" → metricsMap
 * │   └── "preferences" → preferencesMap
 * │   }
 * ├── loginCounter → Counter(value=5)
 * ├── sessionCounter → Counter(value=0)
 * ├── preferencesMap → Map{
 * │   ├── "theme" → "dark"
 * │   ├── "notifications" → true
 * │   ├── "language" → "en"
 * │   └── "maxRetries" → 3
 * │   }
 * └── metricsMap → Map{
 *     ├── "totalLogins" → loginCounter
 *     ├── "activeSessions" → sessionCounter
 *     ├── "lastLoginTime" → "2024-01-01T08:30:00Z"
 *     └── "profileViews" → 42
 *     }
 * ```
 *
 * @param channelName The channel where the test object tree will be created
 */
internal fun RestObjects.createUserMapObject(channelName: String): String {
  // Create the main test map first
  val testMapObjectId = createMap(channelName)

  // Create counter objects for testing numeric operations
  val loginCounterObjectId = createCounter(channelName, 5.0)
  val sessionCounterObjectId = createCounter(channelName, 0.0)

  // Create a preferences map with various data types
  val preferencesMapObjectId = createMap(
    channelName,
    data = mapOf(
      "theme" to ObjectData(value = ObjectValue.String("dark")),
      "notifications" to ObjectData(value = ObjectValue.Boolean(true)),
      "language" to ObjectData(value = ObjectValue.String("en")),
      "maxRetries" to ObjectData(value = ObjectValue.Number(3))
    )
  )

  // Create a metrics map that tracks single user activity
  val metricsMapObjectId = createMap(
    channelName,
    data = mapOf(
      "totalLogins" to DataFixtures.mapRef(loginCounterObjectId),
      "activeSessions" to DataFixtures.mapRef(sessionCounterObjectId),
      "lastLoginTime" to ObjectData(value = ObjectValue.String("2024-01-01T08:30:00Z")),
      "profileViews" to ObjectData(value = ObjectValue.Number(42))
    )
  )

  // Create a user profile map with mixed data types and references
<<<<<<< HEAD
  val userProfileMapObjectId = createUserProfileMapObject(channelName)
  setMapRef(channelName, userProfileMapObjectId, "metrics", metricsMapObjectId)
  setMapRef(channelName, userProfileMapObjectId, "preferences", preferencesMapObjectId)
=======
  val userProfileMapObjectId = createMap(
    channelName,
    data = mapOf(
      "userId" to ObjectData(value = ObjectValue.String("user123")),
      "name" to ObjectData(value = ObjectValue.String("John Doe")),
      "email" to ObjectData(value = ObjectValue.String("john@example.com")),
      "isActive" to ObjectData(value = ObjectValue.Boolean(true)),
      "metrics" to DataFixtures.mapRef(metricsMapObjectId),
      "preferences" to DataFixtures.mapRef(preferencesMapObjectId)
    )
  )
>>>>>>> 2ddd5983

  // Set up the main test map structure with references to all created objects
  setMapRef(channelName, testMapObjectId, "userProfile", userProfileMapObjectId)
  setMapRef(channelName, testMapObjectId, "loginCounter", loginCounterObjectId)
  setMapRef(channelName, testMapObjectId, "sessionCounter", sessionCounterObjectId)
  setMapRef(channelName, testMapObjectId, "preferencesMap", preferencesMapObjectId)
  setMapRef(channelName, testMapObjectId, "metricsMap", metricsMapObjectId)

  return testMapObjectId
}

/**
 * Creates a user profile map object with basic user information for testing.
 *
 * This method creates a simple user profile map containing essential user data fields
 * that are commonly used in user management systems. The map contains primitive data types
 * representing basic user information.
 *
 * **Object Structure:**
 * ```
 * userProfileMap (Map)
 * ├── "userId" → "user123"
 * ├── "name" → "John Doe"
 * ├── "email" → "john@example.com"
 * └── "isActive" → true
 * ```
 *
 * This structure provides a foundation for testing map operations on user profile data,
 * including field updates, additions, and removals. The map contains a mix of string,
 * boolean, and numeric data types to test various primitive value handling.
 *
 * @param channelName The channel where the user profile map will be created
 * @return The object ID of the created user profile map
 */
internal fun RestObjects.createUserProfileMapObject(channelName: String): String {
   return createMap(
    channelName,
    data = mapOf(
      "userId" to ObjectData(value = ObjectValue("user123")),
      "name" to ObjectData(value = ObjectValue("John Doe")),
      "email" to ObjectData(value = ObjectValue("john@example.com")),
      "isActive" to ObjectData(value = ObjectValue(true)),
    )
  )
}<|MERGE_RESOLUTION|>--- conflicted
+++ resolved
@@ -134,23 +134,9 @@
   )
 
   // Create a user profile map with mixed data types and references
-<<<<<<< HEAD
   val userProfileMapObjectId = createUserProfileMapObject(channelName)
   setMapRef(channelName, userProfileMapObjectId, "metrics", metricsMapObjectId)
   setMapRef(channelName, userProfileMapObjectId, "preferences", preferencesMapObjectId)
-=======
-  val userProfileMapObjectId = createMap(
-    channelName,
-    data = mapOf(
-      "userId" to ObjectData(value = ObjectValue.String("user123")),
-      "name" to ObjectData(value = ObjectValue.String("John Doe")),
-      "email" to ObjectData(value = ObjectValue.String("john@example.com")),
-      "isActive" to ObjectData(value = ObjectValue.Boolean(true)),
-      "metrics" to DataFixtures.mapRef(metricsMapObjectId),
-      "preferences" to DataFixtures.mapRef(preferencesMapObjectId)
-    )
-  )
->>>>>>> 2ddd5983
 
   // Set up the main test map structure with references to all created objects
   setMapRef(channelName, testMapObjectId, "userProfile", userProfileMapObjectId)
@@ -189,10 +175,10 @@
    return createMap(
     channelName,
     data = mapOf(
-      "userId" to ObjectData(value = ObjectValue("user123")),
-      "name" to ObjectData(value = ObjectValue("John Doe")),
-      "email" to ObjectData(value = ObjectValue("john@example.com")),
-      "isActive" to ObjectData(value = ObjectValue(true)),
+      "userId" to ObjectData(value = ObjectValue.String("user123")),
+      "name" to ObjectData(value = ObjectValue.String("John Doe")),
+      "email" to ObjectData(value = ObjectValue.String("john@example.com")),
+      "isActive" to ObjectData(value = ObjectValue.Boolean(true)),
     )
   )
 }