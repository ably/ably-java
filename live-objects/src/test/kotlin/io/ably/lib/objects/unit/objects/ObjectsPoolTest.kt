package io.ably.lib.objects.unit.objects

import io.ably.lib.objects.DefaultLiveObjects
import io.ably.lib.objects.ObjectData
import io.ably.lib.objects.ROOT_OBJECT_ID
import io.ably.lib.objects.type.livecounter.DefaultLiveCounter
import io.ably.lib.objects.type.livemap.DefaultLiveMap
import io.ably.lib.objects.type.livemap.LiveMapEntry
import io.ably.lib.objects.unit.*
import io.mockk.mockk
import io.mockk.spyk
import org.junit.Test
import kotlin.test.assertEquals
import kotlin.test.assertNotNull
import kotlin.test.assertNull
import kotlin.test.assertTrue

class ObjectsPoolTest {

  @Test
  fun `(RTO3, RTO3a, RTO3b) An internal ObjectsPool should be used to maintain the list of objects present on a channel`() {
    val defaultLiveObjects = DefaultLiveObjects("dummyChannel", mockk(relaxed = true))
    val objectsPool = defaultLiveObjects.objectsPool
    assertNotNull(objectsPool)

    // RTO3b - It must always contain a LiveMap object with id root
    val rootLiveMap = objectsPool.get(ROOT_OBJECT_ID)
    assertNotNull(rootLiveMap)
    assertTrue(rootLiveMap is DefaultLiveMap)
    assertTrue(rootLiveMap.data.isEmpty())
    assertEquals(ROOT_OBJECT_ID, rootLiveMap.objectId)
    assertEquals(1, objectsPool.size(), "RTO3 - Should only contain the root object initially")

    // RTO3a - ObjectsPool is a Dict, a map of LiveObjects keyed by objectId string
    val testLiveMap = DefaultLiveMap.zeroValue("map:testObject@1", mockk(relaxed = true))
    objectsPool.set("map:testObject@1", testLiveMap)
    val testLiveCounter = DefaultLiveCounter.zeroValue("counter:testObject@1", mockk(relaxed = true))
    objectsPool.set("counter:testObject@1", testLiveCounter)
    // Assert that the objects are stored in the pool
    assertEquals(testLiveMap, objectsPool.get("map:testObject@1"))
    assertEquals(testLiveCounter, objectsPool.get("counter:testObject@1"))
    assertEquals(3, objectsPool.size(), "RTO3 - Should have 3 objects in pool (root + testLiveMap + testLiveCounter)")
  }

  @Test
  fun `(RTO6) ObjectsPool should create zero-value objects if not exists`() {
    val defaultLiveObjects = DefaultLiveObjects("dummyChannel", mockk(relaxed = true))
    val objectsPool = spyk(defaultLiveObjects.objectsPool)
    assertEquals(1, objectsPool.size(), "RTO3 - Should only contain the root object initially")

    // Test creating zero-value map
    // RTO6b1, RTO6b2 - Type is parsed from the objectId format (map:hash@timestamp)
    val mapId = "map:xyz789@67890"
    val map = objectsPool.createZeroValueObjectIfNotExists(mapId)
    assertNotNull(map, "Should create a map object")
    assertTrue(map is DefaultLiveMap, "RTO6b2 - Should create a LiveMap for map type")
    assertEquals(mapId, map.objectId)
    assertTrue(map.data.isEmpty(), "RTO6b2 - Should create an empty map")
    assertEquals(2, objectsPool.size(), "RTO6 - root + map should be in pool after creation")

    // Test creating zero-value counter
    // RTO6b1, RTO6b3 - Type is parsed from the objectId format (counter:hash@timestamp)
    val counterId = "counter:abc123@12345"
    val counter = objectsPool.createZeroValueObjectIfNotExists(counterId)
    assertNotNull(counter, "Should create a counter object")
    assertTrue(counter is DefaultLiveCounter, "RTO6b3 - Should create a LiveCounter for counter type")
    assertEquals(counterId, counter.objectId)
<<<<<<< HEAD
    assertEquals(0L, counter.data.get(), "RTO6b3 - Should create a zero-value counter")
=======
    assertEquals(0.0, counter.data.get(), "RTO6b3 - Should create a zero-value counter")
>>>>>>> 529efd8d
    assertEquals(3, objectsPool.size(), "RTO6 - root + map + counter should be in pool after creation")

    // RTO6a - If object exists in pool, do not create a new one
    val existingMap = objectsPool.createZeroValueObjectIfNotExists(mapId)
    assertEquals(map, existingMap, "RTO6a - Should return existing object, not create a new one")
    val existingCounter = objectsPool.createZeroValueObjectIfNotExists(counterId)
    assertEquals(counter, existingCounter, "RTO6a - Should return existing object, not create a new one")
    assertEquals(3, objectsPool.size(), "RTO6 - Should still have 3 objects in pool after re-creation attempt")
  }

  @Test
  fun `(RTO4b1, RTO4b2) ObjectsPool should reset to initial pool retaining original root map`() {
    val defaultLiveObjects = DefaultLiveObjects("dummyChannel", mockk(relaxed = true))
    val objectsPool = defaultLiveObjects.objectsPool
    assertEquals(1, objectsPool.size())
    val rootMap = objectsPool.get(ROOT_OBJECT_ID) as DefaultLiveMap
    // add some data to the root map
    rootMap.data["initialKey1"] = LiveMapEntry(data = ObjectData("testValue1"))
    rootMap.data["initialKey2"] = LiveMapEntry(data = ObjectData("testValue2"))
    assertEquals(2, rootMap.data.size, "RTO3 - Root map should have initial data")

    // Add some objects
    objectsPool.set("counter:testObject@1", DefaultLiveCounter.zeroValue("counter:testObject@1", mockk(relaxed = true)))
    assertEquals(2, objectsPool.size()) // root + testObject
    objectsPool.set("counter:testObject@2", DefaultLiveCounter.zeroValue("counter:testObject@2", mockk(relaxed = true)))
    assertEquals(3, objectsPool.size()) // root + testObject + anotherObject
    objectsPool.set("map:testObject@1", DefaultLiveMap.zeroValue("map:testObject@1", mockk(relaxed = true)))
    assertEquals(4, objectsPool.size()) // root + testObject + anotherObject + testMap

    // Reset to initial pool
    objectsPool.resetToInitialPool(true)

    // RTO4b1 - Should only contain root object
    assertEquals(1, objectsPool.size())
    assertEquals(rootMap, objectsPool.get(ROOT_OBJECT_ID))
    // RTO4b2 - RootMap should be empty after reset
    assertTrue(rootMap.data.isEmpty(), "RTO3 - Root map should be empty after reset")
  }

  @Test
  fun `(RTO5c2, RTO5c2a) ObjectsPool should delete extra object IDs`() {
    val defaultLiveObjects = DefaultLiveObjects("dummyChannel", mockk(relaxed = true))
    val objectsPool = defaultLiveObjects.objectsPool

    // Add some objects
    objectsPool.set("counter:testObject@1", DefaultLiveCounter.zeroValue("counter:testObject@1", mockk(relaxed = true)))
    objectsPool.set("counter:testObject@2", DefaultLiveCounter.zeroValue("counter:testObject@2", mockk(relaxed = true)))
    objectsPool.set("counter:testObject@3", DefaultLiveCounter.zeroValue("counter:testObject@3", mockk(relaxed = true)))
    assertEquals(4, objectsPool.size()) // root + 3 objects

    // Delete extra object IDs (keep only object1 and object2)
    val receivedObjectIds = mutableSetOf("counter:testObject@1", "counter:testObject@2")
    objectsPool.deleteExtraObjectIds(receivedObjectIds)

    // Should only contain root, object1, and object2
    assertEquals(3, objectsPool.size())
    // RTO5c2a - Should keep the root object
    assertNotNull(objectsPool.get(ROOT_OBJECT_ID))
    // RTO5c2 - Should delete object3 and keep object1 and object2
    assertNotNull(objectsPool.get("counter:testObject@1"))
    assertNotNull(objectsPool.get("counter:testObject@2"))
    assertNull(objectsPool.get("counter:testObject@3")) // Should be deleted
  }
}<|MERGE_RESOLUTION|>--- conflicted
+++ resolved
@@ -65,11 +65,7 @@
     assertNotNull(counter, "Should create a counter object")
     assertTrue(counter is DefaultLiveCounter, "RTO6b3 - Should create a LiveCounter for counter type")
     assertEquals(counterId, counter.objectId)
-<<<<<<< HEAD
-    assertEquals(0L, counter.data.get(), "RTO6b3 - Should create a zero-value counter")
-=======
     assertEquals(0.0, counter.data.get(), "RTO6b3 - Should create a zero-value counter")
->>>>>>> 529efd8d
     assertEquals(3, objectsPool.size(), "RTO6 - root + map + counter should be in pool after creation")
 
     // RTO6a - If object exists in pool, do not create a new one
