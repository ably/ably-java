--- conflicted
+++ resolved
@@ -17,11 +17,7 @@
   /**
    * @spec RTLC6 - Overrides counter data with state from sync
    */
-<<<<<<< HEAD
   internal fun applyState(objectState: ObjectState): LiveCounterUpdate {
-=======
-  internal fun applyState(objectState: ObjectState): Map<String, Double> {
->>>>>>> 6d7f0fef
     val previousData = liveCounter.data.get()
 
     if (objectState.tombstone) {
@@ -63,11 +59,7 @@
   /**
    * @spec RTLC8 - Applies counter create operation
    */
-<<<<<<< HEAD
   private fun applyCounterCreate(operation: ObjectOperation): LiveCounterUpdate {
-=======
-  private fun applyCounterCreate(operation: ObjectOperation): Map<String, Double> {
->>>>>>> 6d7f0fef
     if (liveCounter.createOperationIsMerged) {
       // RTLC8b
       // There can't be two different create operation for the same object id, because the object id
@@ -86,13 +78,8 @@
   /**
    * @spec RTLC9 - Applies counter increment operation
    */
-<<<<<<< HEAD
   private fun applyCounterInc(counterOp: ObjectCounterOp): LiveCounterUpdate {
-    val amount = counterOp.amount?.toLong() ?: 0
-=======
-  private fun applyCounterInc(counterOp: ObjectCounterOp): Map<String, Double> {
     val amount = counterOp.amount ?: 0.0
->>>>>>> 6d7f0fef
     val previousValue = liveCounter.data.get()
     liveCounter.data.set(previousValue + amount) // RTLC9b
     return LiveCounterUpdate(amount)
@@ -101,11 +88,7 @@
   /**
    * @spec RTLC10 - Merges initial data from create operation
    */
-<<<<<<< HEAD
   private fun mergeInitialDataFromCreateOperation(operation: ObjectOperation): LiveCounterUpdate {
-=======
-  private fun mergeInitialDataFromCreateOperation(operation: ObjectOperation): Map<String, Double> {
->>>>>>> 6d7f0fef
     // if a counter object is missing for the COUNTER_CREATE op, the initial value is implicitly 0 in this case.
     // note that it is intentional to SUM the incoming count from the create op.
     // if we got here, it means that current counter instance is missing the initial value in its data reference,
