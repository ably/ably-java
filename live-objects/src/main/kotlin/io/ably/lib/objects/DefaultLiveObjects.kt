package io.ably.lib.objects

import io.ably.lib.objects.serialization.gson
import io.ably.lib.objects.state.ObjectsStateChange
import io.ably.lib.objects.state.ObjectsStateEvent
import io.ably.lib.objects.type.ObjectType
import io.ably.lib.objects.type.counter.LiveCounter
import io.ably.lib.objects.type.livecounter.DefaultLiveCounter
import io.ably.lib.objects.type.livemap.DefaultLiveMap
import io.ably.lib.objects.type.map.LiveMap
import io.ably.lib.objects.type.map.LiveMapValue
import io.ably.lib.realtime.ChannelState
import io.ably.lib.types.AblyException
import io.ably.lib.types.ProtocolMessage
import io.ably.lib.util.Log
import kotlinx.coroutines.*
import kotlinx.coroutines.channels.Channel.Factory.UNLIMITED
import kotlinx.coroutines.flow.MutableSharedFlow
import java.util.concurrent.CancellationException

/**
 * Default implementation of LiveObjects interface.
 * Provides the core functionality for managing live objects on a channel.
 */
internal class DefaultLiveObjects(internal val channelName: String, internal val adapter: LiveObjectsAdapter): LiveObjects {
  private val tag = "DefaultLiveObjects"
  /**
   * @spec RTO3 - Objects pool storing all live objects by object ID
   */
  internal val objectsPool = ObjectsPool(this)

  internal var state = ObjectsState.Initialized

  /**
   * @spec RTO4 - Used for handling object messages and object sync messages
   */
  private val objectsManager = ObjectsManager(this)

  /**
   *  Coroutine scope for running sequential operations on a single thread, used to avoid concurrency issues.
   */
  private val sequentialScope =
    CoroutineScope(Dispatchers.Default.limitedParallelism(1) + CoroutineName(channelName) + SupervisorJob())

  /**
   * Event bus for handling incoming object messages sequentially.
   * Processes messages inside [incomingObjectsHandler] job created using [sequentialScope].
   */
  private val objectsEventBus = MutableSharedFlow<ProtocolMessage>(extraBufferCapacity = UNLIMITED)
  private val incomingObjectsHandler: Job

  /**
   * Provides a channel-specific scope for safely executing asynchronous operations with callbacks.
   */
  internal val asyncScope = ObjectsAsyncScope(channelName)

  init {
    incomingObjectsHandler = initializeHandlerForIncomingObjectMessages()
  }

  override fun getRoot(): LiveMap = runBlocking { getRootAsync() }

  override fun createMap(): LiveMap = createMap(mutableMapOf())

  override fun createMap(entries: MutableMap<String, LiveMapValue>): LiveMap = runBlocking { createMapAsync(entries) }

  override fun createCounter(): LiveCounter = createCounter(0)

  override fun createCounter(initialValue: Number): LiveCounter = runBlocking { createCounterAsync(initialValue) }

  override fun getRootAsync(callback: ObjectsCallback<LiveMap>) {
    asyncScope.launchWithCallback(callback) { getRootAsync() }
  }

<<<<<<< HEAD
  override fun createMapAsync(callback: Callback<LiveMap>) = createMapAsync(mutableMapOf(), callback)

  override fun createMapAsync(entries: MutableMap<String, LiveMapValue>, callback: Callback<LiveMap>) {
    asyncScope.launchWithCallback(callback) { createMapAsync(entries) }
  }

  override fun createCounterAsync(callback: Callback<LiveCounter>) = createCounterAsync(0, callback)
=======
  override fun createMapAsync(liveMap: LiveMap, callback: ObjectsCallback<LiveMap>) {
    TODO("Not yet implemented")
  }

  override fun createMapAsync(liveCounter: LiveCounter, callback: ObjectsCallback<LiveMap>) {
    TODO("Not yet implemented")
  }

  override fun createMapAsync(map: MutableMap<String, Any>, callback: ObjectsCallback<LiveMap>) {
    TODO("Not yet implemented")
  }

  override fun createCounterAsync(initialValue: Long, callback: ObjectsCallback<LiveCounter>) {
    TODO("Not yet implemented")
  }
>>>>>>> 7023ff6e

  override fun createCounterAsync(initialValue: Number, callback: Callback<LiveCounter>) {
    asyncScope.launchWithCallback(callback) { createCounterAsync(initialValue) }
  }

  override fun on(event: ObjectsStateEvent, listener: ObjectsStateChange.Listener): ObjectsSubscription =
    objectsManager.on(event, listener)

  override fun off(listener: ObjectsStateChange.Listener) = objectsManager.off(listener)

  override fun offAll() = objectsManager.offAll()

  private suspend fun getRootAsync(): LiveMap = withContext(sequentialScope.coroutineContext) {
    adapter.throwIfInvalidAccessApiConfiguration(channelName)
    objectsManager.ensureSynced(state)
    objectsPool.get(ROOT_OBJECT_ID) as LiveMap
  }

  private suspend fun createMapAsync(entries: MutableMap<String, LiveMapValue>): LiveMap {
    adapter.throwIfInvalidWriteApiConfiguration(channelName)

    if (entries.keys.any { it.isEmpty() }) {
      throw objectError("Map keys should not be empty")
    }

    // Create initial value operation
    val initialMapValue = DefaultLiveMap.initialValue(entries)

    // Create initial value JSON string
    val initialValueJSONString = gson.toJson(initialMapValue)

    // Create object ID from initial value
    val (objectId, nonce) = getObjectIdStringWithNonce(ObjectType.Map, initialValueJSONString)

    // Create ObjectMessage with the operation
    val msg = ObjectMessage(
      operation = ObjectOperation(
        action = ObjectOperationAction.MapCreate,
        objectId = objectId,
        map = initialMapValue.map,
        nonce = nonce,
        initialValue = initialValueJSONString,
      )
    )

    // Publish the message
    publish(arrayOf(msg))

    // Check if object already exists in pool, otherwise create a zero-value object using the sequential scope
    return objectsPool.get(objectId) as? LiveMap ?: withContext(sequentialScope.coroutineContext) {
      objectsPool.createZeroValueObjectIfNotExists(objectId) as LiveMap
    }
  }

  private suspend fun createCounterAsync(initialValue: Number): LiveCounter {
    adapter.throwIfInvalidWriteApiConfiguration(channelName)

    // Validate input parameter
    if (initialValue.toDouble().isNaN() || initialValue.toDouble().isInfinite()) {
      throw objectError("Counter value should be a valid number")
    }

    val initialCounterValue = DefaultLiveCounter.initialValue(initialValue)
    // Create initial value operation
    val initialValueJSONString = gson.toJson(initialCounterValue)

    // Create object ID from initial value
    val (objectId, nonce) = getObjectIdStringWithNonce(ObjectType.Counter, initialValueJSONString)

    // Create ObjectMessage with the operation
    val msg = ObjectMessage(
      operation = ObjectOperation(
        action = ObjectOperationAction.CounterCreate,
        objectId = objectId,
        counter = initialCounterValue.counter,
        nonce = nonce,
        initialValue = initialValueJSONString
      )
    )

    // Publish the message
    publish(arrayOf(msg))

    // Check if object already exists in pool, otherwise create a zero-value object using the sequential scope
    return objectsPool.get(objectId) as? LiveCounter ?: withContext(sequentialScope.coroutineContext) {
      objectsPool.createZeroValueObjectIfNotExists(objectId) as LiveCounter
    }
  }

  private suspend fun getObjectIdStringWithNonce(objectType: ObjectType, initialValue: String): Pair<String, String> {
    val nonce = generateNonce()
    val msTimestamp = ServerTime.getCurrentTime(adapter) // RTO16 - Get server time for nonce generation
    return Pair(ObjectId.fromInitialValue(objectType, initialValue, nonce, msTimestamp).toString(), nonce)
  }

  /**
   * Spec: RTO15
   */
  internal suspend fun publish(objectMessages: Array<ObjectMessage>) {
    // RTO15b, RTL6c - Ensure that the channel is in a valid state for publishing
    adapter.throwIfUnpublishableState(channelName)
    adapter.ensureMessageSizeWithinLimit(objectMessages)
    // RTO15e - Must construct the ProtocolMessage as per RTO15e1, RTO15e2, RTO15e3
    val protocolMessage = ProtocolMessage(ProtocolMessage.Action.`object`, channelName)
    protocolMessage.state = objectMessages
    // RTO15f, RTO15g - Send the ProtocolMessage using the adapter and capture success/failure
    adapter.sendAsync(protocolMessage)
  }

  /**
   * Handles a ProtocolMessage containing proto action as `object` or `object_sync`.
   * @spec RTL1 - Processes incoming object messages and object sync messages
   */
  internal fun handle(protocolMessage: ProtocolMessage) {
    // RTL15b - Set channel serial for OBJECT messages
    adapter.setChannelSerial(channelName, protocolMessage)

    if (protocolMessage.state == null || protocolMessage.state.isEmpty()) {
      Log.w(tag, "Received ProtocolMessage with null or empty objects, ignoring")
      return
    }

    objectsEventBus.tryEmit(protocolMessage)
  }

  /**
   * Initializes the handler for incoming object messages and object sync messages.
   * Processes the messages sequentially to ensure thread safety and correct order of operations.
   *
   * @spec OM2 - Populates missing fields from parent protocol message
   */
  private fun initializeHandlerForIncomingObjectMessages(): Job {
    return sequentialScope.launch {
      objectsEventBus.collect { protocolMessage ->
        // OM2 - Populate missing fields from parent
        val objects = protocolMessage.state.filterIsInstance<ObjectMessage>()
          .mapIndexed { index, objMsg ->
            objMsg.copy(
              connectionId = objMsg.connectionId ?: protocolMessage.connectionId, // OM2c
              timestamp = objMsg.timestamp ?: protocolMessage.timestamp, // OM2e
              id = objMsg.id ?: (protocolMessage.id + ':' + index) // OM2a
            )
          }

        try {
          when (protocolMessage.action) {
            ProtocolMessage.Action.`object` -> objectsManager.handleObjectMessages(objects)
            ProtocolMessage.Action.object_sync -> objectsManager.handleObjectSyncMessages(
              objects,
              protocolMessage.channelSerial
            )
            else -> Log.w(tag, "Ignoring protocol message with unhandled action: ${protocolMessage.action}")
          }
        } catch (exception: Exception) {
          // Skip current message if an error occurs, don't rethrow to avoid crashing the collector
          Log.e(tag, "Error handling objects message with protocolMsg id ${protocolMessage.id}", exception)
        }
      }
    }
  }

  internal fun handleStateChange(state: ChannelState, hasObjects: Boolean) {
    sequentialScope.launch {
      when (state) {
        ChannelState.attached -> {
          Log.v(tag, "Objects.onAttached() channel=$channelName, hasObjects=$hasObjects")

          // RTO4a
          val fromInitializedState = this@DefaultLiveObjects.state == ObjectsState.Initialized
          if (hasObjects || fromInitializedState) {
            // should always start a new sync sequence if we're in the initialized state, no matter the HAS_OBJECTS flag value.
            // this guarantees we emit both "syncing" -> "synced" events in that order.
            objectsManager.startNewSync(null)
          }

          // RTO4b
          if (!hasObjects) {
            // if no HAS_OBJECTS flag received on attach, we can end sync sequence immediately and treat it as no objects on a channel.
            // reset the objects pool to its initial state, and emit update events so subscribers to root object get notified about changes.
            objectsPool.resetToInitialPool(true) // RTO4b1, RTO4b2
            objectsManager.clearSyncObjectsDataPool() // RTO4b3
            objectsManager.clearBufferedObjectOperations() // RTO4b5
            // defer the state change event until the next tick if we started a new sequence just now due to being in initialized state.
            // this allows any event listeners to process the start of the new sequence event that was emitted earlier during this event loop.
            objectsManager.endSync(fromInitializedState) // RTO4b4
          }
        }
        ChannelState.detached,
        ChannelState.failed -> {
          // do not emit data update events as the actual current state of Objects data is unknown when we're in these channel states
          objectsPool.clearObjectsData(false)
          objectsManager.clearSyncObjectsDataPool()
        }

        else -> {
          // No action needed for other states
        }
      }
    }
  }

  // Dispose of any resources associated with this LiveObjects instance
  fun dispose(cause: AblyException) {
    val disposeReason = CancellationException().apply { initCause(cause) }
    incomingObjectsHandler.cancel(disposeReason) // objectsEventBus automatically garbage collected when collector is cancelled
    objectsPool.dispose()
    objectsManager.dispose()
    // Don't cancel sequentialScope (needed in getRoot method), just cancel ongoing coroutines
    sequentialScope.coroutineContext.cancelChildren(disposeReason)
    asyncScope.cancel(disposeReason) // cancel all ongoing callbacks
  }
}<|MERGE_RESOLUTION|>--- conflicted
+++ resolved
@@ -72,33 +72,15 @@
     asyncScope.launchWithCallback(callback) { getRootAsync() }
   }
 
-<<<<<<< HEAD
-  override fun createMapAsync(callback: Callback<LiveMap>) = createMapAsync(mutableMapOf(), callback)
-
-  override fun createMapAsync(entries: MutableMap<String, LiveMapValue>, callback: Callback<LiveMap>) {
+  override fun createMapAsync(callback: ObjectsCallback<LiveMap>) = createMapAsync(mutableMapOf(), callback)
+
+  override fun createMapAsync(entries: MutableMap<String, LiveMapValue>, callback: ObjectsCallback<LiveMap>) {
     asyncScope.launchWithCallback(callback) { createMapAsync(entries) }
   }
 
-  override fun createCounterAsync(callback: Callback<LiveCounter>) = createCounterAsync(0, callback)
-=======
-  override fun createMapAsync(liveMap: LiveMap, callback: ObjectsCallback<LiveMap>) {
-    TODO("Not yet implemented")
-  }
-
-  override fun createMapAsync(liveCounter: LiveCounter, callback: ObjectsCallback<LiveMap>) {
-    TODO("Not yet implemented")
-  }
-
-  override fun createMapAsync(map: MutableMap<String, Any>, callback: ObjectsCallback<LiveMap>) {
-    TODO("Not yet implemented")
-  }
-
-  override fun createCounterAsync(initialValue: Long, callback: ObjectsCallback<LiveCounter>) {
-    TODO("Not yet implemented")
-  }
->>>>>>> 7023ff6e
-
-  override fun createCounterAsync(initialValue: Number, callback: Callback<LiveCounter>) {
+  override fun createCounterAsync(callback: ObjectsCallback<LiveCounter>) = createCounterAsync(0, callback)
+
+  override fun createCounterAsync(initialValue: Number, callback: ObjectsCallback<LiveCounter>) {
     asyncScope.launchWithCallback(callback) { createCounterAsync(initialValue) }
   }
 
