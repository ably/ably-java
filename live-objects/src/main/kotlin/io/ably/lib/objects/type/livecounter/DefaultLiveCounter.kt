package io.ably.lib.objects.type.livecounter

import io.ably.lib.objects.*
import io.ably.lib.objects.ObjectOperation
import io.ably.lib.objects.ObjectState
import io.ably.lib.objects.type.BaseLiveObject
import io.ably.lib.objects.type.ObjectType
import io.ably.lib.types.Callback
<<<<<<< HEAD
import java.util.concurrent.atomic.AtomicLong
=======
import java.util.concurrent.atomic.AtomicReference
>>>>>>> 529efd8d

/**
 * Implementation of LiveObject for LiveCounter.
 *
 * @spec RTLC1/RTLC2 - LiveCounter implementation extends LiveObject
 */
internal class DefaultLiveCounter private constructor(
  objectId: String,
  private val liveObjects: DefaultLiveObjects,
) : LiveCounter, BaseLiveObject(objectId, ObjectType.Counter) {

  override val tag = "LiveCounter"

  /**
   * Thread-safe reference to hold the counter data value.
   * Accessed from public API for LiveCounter and updated by LiveCounterManager.
   */
<<<<<<< HEAD
  internal var data = AtomicLong(0)// RTLC3
=======
  internal val data = AtomicReference<Double>(0.0) // RTLC3
>>>>>>> 529efd8d

  /**
   * liveCounterManager instance for managing LiveMap operations
   */
  private val liveCounterManager = LiveCounterManager(this)

  private val channelName = liveObjects.channelName
  private val adapter: LiveObjectsAdapter get() = liveObjects.adapter

  override fun increment() {
    TODO("Not yet implemented")
  }

  override fun incrementAsync(callback: Callback<Void>) {
    TODO("Not yet implemented")
  }

  override fun decrement() {
    TODO("Not yet implemented")
  }

  override fun decrementAsync(callback: Callback<Void>) {
    TODO("Not yet implemented")
  }

<<<<<<< HEAD
  override fun value(): Long {
    adapter.throwIfInvalidAccessApiConfiguration(channelName)
    return data.get()
=======
  override fun value(): Double {
    TODO("Not yet implemented")
>>>>>>> 529efd8d
  }

  override fun validate(state: ObjectState) = liveCounterManager.validate(state)

  override fun applyObjectState(objectState: ObjectState): Map<String, Double> {
    return liveCounterManager.applyState(objectState)
  }

  override fun applyObjectOperation(operation: ObjectOperation, message: ObjectMessage) {
    liveCounterManager.applyOperation(operation)
  }

<<<<<<< HEAD
  override fun clearData(): Map<String, Long> {
    return mapOf("amount" to data.get()).apply { data.set(0) }
=======
  override fun clearData(): Map<String, Double> {
    return mapOf("amount" to data.get()).apply { data.set(0.0) }
>>>>>>> 529efd8d
  }

  override fun onGCInterval() {
    // Nothing to GC for a counter object
    return
  }

  companion object {
    /**
     * Creates a zero-value counter object.
     * @spec RTLC4 - Returns LiveCounter with 0 value
     */
    internal fun zeroValue(objectId: String, liveObjects: DefaultLiveObjects): DefaultLiveCounter {
      return DefaultLiveCounter(objectId, liveObjects)
    }
  }
}<|MERGE_RESOLUTION|>--- conflicted
+++ resolved
@@ -6,11 +6,7 @@
 import io.ably.lib.objects.type.BaseLiveObject
 import io.ably.lib.objects.type.ObjectType
 import io.ably.lib.types.Callback
-<<<<<<< HEAD
-import java.util.concurrent.atomic.AtomicLong
-=======
 import java.util.concurrent.atomic.AtomicReference
->>>>>>> 529efd8d
 
 /**
  * Implementation of LiveObject for LiveCounter.
@@ -28,11 +24,7 @@
    * Thread-safe reference to hold the counter data value.
    * Accessed from public API for LiveCounter and updated by LiveCounterManager.
    */
-<<<<<<< HEAD
-  internal var data = AtomicLong(0)// RTLC3
-=======
   internal val data = AtomicReference<Double>(0.0) // RTLC3
->>>>>>> 529efd8d
 
   /**
    * liveCounterManager instance for managing LiveMap operations
@@ -58,14 +50,9 @@
     TODO("Not yet implemented")
   }
 
-<<<<<<< HEAD
-  override fun value(): Long {
+  override fun value(): Double {
     adapter.throwIfInvalidAccessApiConfiguration(channelName)
     return data.get()
-=======
-  override fun value(): Double {
-    TODO("Not yet implemented")
->>>>>>> 529efd8d
   }
 
   override fun validate(state: ObjectState) = liveCounterManager.validate(state)
@@ -78,13 +65,8 @@
     liveCounterManager.applyOperation(operation)
   }
 
-<<<<<<< HEAD
-  override fun clearData(): Map<String, Long> {
-    return mapOf("amount" to data.get()).apply { data.set(0) }
-=======
   override fun clearData(): Map<String, Double> {
     return mapOf("amount" to data.get()).apply { data.set(0.0) }
->>>>>>> 529efd8d
   }
 
   override fun onGCInterval() {
