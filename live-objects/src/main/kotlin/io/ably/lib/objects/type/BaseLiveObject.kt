package io.ably.lib.objects.type

import io.ably.lib.objects.ObjectMessage
import io.ably.lib.objects.ObjectOperation
import io.ably.lib.objects.ObjectState
import io.ably.lib.objects.ObjectsPoolDefaults
import io.ably.lib.objects.objectError
import io.ably.lib.objects.type.livecounter.noOpCounterUpdate
import io.ably.lib.objects.type.livemap.noOpMapUpdate
import io.ably.lib.util.Log

internal enum class ObjectType(val value: String) {
  Map("map"),
  Counter("counter")
}

internal val LiveObjectUpdate.noOp get() = this.update == null

/**
 * Base implementation of LiveObject interface.
 * Provides common functionality for all live objects.
 *
 * @spec RTLO1/RTLO2 - Base class for LiveMap/LiveCounter object
 *
 * This should also be included in logging
 */
internal abstract class BaseLiveObject(
  internal val objectId: String, // // RTLO3a
  private val objectType: ObjectType,
) {

  protected open val tag = "BaseLiveObject"

  internal val siteTimeserials = mutableMapOf<String, String>() // RTLO3b

  internal var createOperationIsMerged = false // RTLO3c

  @Volatile
  internal var isTombstoned = false // Accessed from public API for LiveMap/LiveCounter

  private var tombstonedAt: Long? = null

  /**
   * This is invoked by ObjectMessage having updated data with parent `ProtocolMessageAction` as `object_sync`
   * @return an update describing the changes
   *
   * @spec RTLM6/RTLC6 - Overrides ObjectMessage with object data state from sync to LiveMap/LiveCounter
   */
<<<<<<< HEAD
  internal fun applyObjectSync(objectState: ObjectState): LiveObjectUpdate {
    if (objectState.objectId != objectId) {
      throw objectError("Invalid object state: object state objectId=${objectState.objectId}; $objectType objectId=$objectId")
    }

    if (objectType == ObjectType.Map && objectState.map?.semantics != MapSemantics.LWW) {
        throw objectError(
          "Invalid object state: object state map semantics=${objectState.map?.semantics}; " +
            "$objectType semantics=${MapSemantics.LWW}")
    }

=======
  internal fun applyObjectSync(objectState: ObjectState): Map<String, Any> {
    validate(objectState)
>>>>>>> 6d7f0fef
    // object's site serials are still updated even if it is tombstoned, so always use the site serials received from the operation.
    // should default to empty map if site serials do not exist on the object state, so that any future operation may be applied to this object.
    siteTimeserials.clear()
    siteTimeserials.putAll(objectState.siteTimeserials) // RTLC6a, RTLM6a

    if (isTombstoned) {
      // this object is tombstoned. this is a terminal state which can't be overridden. skip the rest of object state message processing
      if (objectType == ObjectType.Map) {
        return noOpMapUpdate
      }
      return noOpCounterUpdate
    }
    return applyObjectState(objectState) // RTLM6, RTLC6
  }

  /**
   * This is invoked by ObjectMessage having updated data with parent `ProtocolMessageAction` as `object`
   * @return an update describing the changes
   *
   * @spec RTLM15/RTLC7 - Applies ObjectMessage with object data operations to LiveMap/LiveCounter
   */
  internal fun applyObject(objectMessage: ObjectMessage) {
    validateObjectId(objectMessage.operation?.objectId)

    val msgTimeSerial = objectMessage.serial
    val msgSiteCode = objectMessage.siteCode
    val objectOperation = objectMessage.operation as ObjectOperation

    if (!canApplyOperation(msgSiteCode, msgTimeSerial)) {
      // RTLC7b, RTLM15b
      Log.v(
        tag,
        "Skipping ${objectOperation.action} op: op serial $msgTimeSerial <= site serial ${siteTimeserials[msgSiteCode]}; " +
                "objectId=$objectId"
      )
      return
    }
    // should update stored site serial immediately. doesn't matter if we successfully apply the op,
    // as it's important to mark that the op was processed by the object
    siteTimeserials[msgSiteCode!!] = msgTimeSerial!! // RTLC7c, RTLM15c

    if (isTombstoned) {
      // this object is tombstoned so the operation cannot be applied
      return;
    }
    applyObjectOperation(objectOperation, objectMessage) // RTLC7d
  }

  /**
   * Checks if an operation can be applied based on serial comparison.
   *
   * @spec RTLO4a - Serial comparison logic for LiveMap/LiveCounter operations
   */
  internal fun canApplyOperation(siteCode: String?, timeSerial: String?): Boolean {
    if (timeSerial.isNullOrEmpty()) {
      throw objectError("Invalid serial: $timeSerial") // RTLO4a3
    }
    if (siteCode.isNullOrEmpty()) {
      throw objectError("Invalid site code: $siteCode") // RTLO4a3
    }
    val existingSiteSerial = siteTimeserials[siteCode] // RTLO4a4
    return existingSiteSerial == null || timeSerial > existingSiteSerial // RTLO4a5, RTLO4a6
  }

  internal fun validateObjectId(objectId: String?) {
    if (this.objectId != objectId) {
      throw objectError("Invalid object: incoming objectId=${objectId}; $objectType objectId=$objectId")
    }
  }

  /**
   * Marks the object as tombstoned.
   */
  internal fun tombstone(): LiveObjectUpdate {
    isTombstoned = true
    tombstonedAt = System.currentTimeMillis()
    val update = clearData()
    // TODO: Emit lifecycle events
    return update
  }

  /**
   * Checks if the object is eligible for garbage collection.
   */
  internal fun isEligibleForGc(): Boolean {
    val currentTime = System.currentTimeMillis()
    return isTombstoned && tombstonedAt?.let { currentTime - it >= ObjectsPoolDefaults.GC_GRACE_PERIOD_MS } == true
  }

  /**
   * Validates that the provided object state is compatible with this live object.
   * Checks object ID, type-specific validations, and any included create operations.
   */
  abstract fun validate(state: ObjectState)

  /**
   * Applies an object state received during synchronization to this live object.
   * This method should update the internal data structure with the complete state
   * received from the server.
   *
   * @param objectState The complete state to apply to this object
   * @return A map describing the changes made to the object's data
   *
   */
  abstract fun applyObjectState(objectState: ObjectState): LiveObjectUpdate

  /**
   * Applies an operation to this live object.
   * This method handles the specific operation actions (e.g., update, remove)
   * by modifying the underlying data structure accordingly.
   *
   * @param operation The operation containing the action and data to apply
   * @param message The complete object message containing the operation
   *
   */
  abstract fun applyObjectOperation(operation: ObjectOperation, message: ObjectMessage)

  /**
   * Clears the object's data and returns an update describing the changes.
   * This is called during tombstoning and explicit clear operations.
   *
   * This method:
   * 1. Calculates a diff between the current state and an empty state
   * 2. Clears all entries from the underlying data structure
   * 3. Returns a map containing metadata about what was cleared
   *
   * The returned map is used to notifying other components about what entries were removed.
   *
   * @return A map representing the diff of changes made
   */
  abstract fun clearData(): LiveObjectUpdate

  /**
   * Notifies subscribers about changes made to this live object. Propagates updates through the
   * appropriate manager after converting the generic update map to type-specific update objects.
   */
  abstract fun notifyUpdated(update: LiveObjectUpdate)

  /**
   * Called during garbage collection intervals to clean up expired entries.
   *
   * This method should identify and remove entries that:
   * - Have been marked as tombstoned
   * - Have a tombstone timestamp older than the configured grace period
   *
   * Implementations typically use single-pass removal techniques to
   * efficiently clean up expired data without creating temporary collections.
   */
  abstract fun onGCInterval()
}<|MERGE_RESOLUTION|>--- conflicted
+++ resolved
@@ -46,22 +46,8 @@
    *
    * @spec RTLM6/RTLC6 - Overrides ObjectMessage with object data state from sync to LiveMap/LiveCounter
    */
-<<<<<<< HEAD
   internal fun applyObjectSync(objectState: ObjectState): LiveObjectUpdate {
-    if (objectState.objectId != objectId) {
-      throw objectError("Invalid object state: object state objectId=${objectState.objectId}; $objectType objectId=$objectId")
-    }
-
-    if (objectType == ObjectType.Map && objectState.map?.semantics != MapSemantics.LWW) {
-        throw objectError(
-          "Invalid object state: object state map semantics=${objectState.map?.semantics}; " +
-            "$objectType semantics=${MapSemantics.LWW}")
-    }
-
-=======
-  internal fun applyObjectSync(objectState: ObjectState): Map<String, Any> {
     validate(objectState)
->>>>>>> 6d7f0fef
     // object's site serials are still updated even if it is tombstoned, so always use the site serials received from the operation.
     // should default to empty map if site serials do not exist on the object state, so that any future operation may be applied to this object.
     siteTimeserials.clear()
@@ -95,7 +81,7 @@
       Log.v(
         tag,
         "Skipping ${objectOperation.action} op: op serial $msgTimeSerial <= site serial ${siteTimeserials[msgSiteCode]}; " +
-                "objectId=$objectId"
+          "objectId=$objectId"
       )
       return
     }
