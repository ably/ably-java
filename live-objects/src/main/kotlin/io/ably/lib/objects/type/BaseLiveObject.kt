--- conflicted
+++ resolved
@@ -1,6 +1,5 @@
 package io.ably.lib.objects.type
 
-import io.ably.lib.objects.*
 import io.ably.lib.objects.ObjectMessage
 import io.ably.lib.objects.ObjectOperation
 import io.ably.lib.objects.ObjectState
@@ -44,20 +43,7 @@
    * @spec RTLM6/RTLC6 - Overrides ObjectMessage with object data state from sync to LiveMap/LiveCounter
    */
   internal fun applyObjectSync(objectState: ObjectState): Map<String, Any> {
-<<<<<<< HEAD
-    if (objectState.objectId != objectId) {
-      throw objectError("Invalid object state: object state objectId=${objectState.objectId}; $objectType objectId=$objectId")
-    }
-
-    if (objectType == ObjectType.Map && objectState.map?.semantics != MapSemantics.LWW) {
-        throw objectError(
-          "Invalid object state: object state map semantics=${objectState.map?.semantics}; " +
-            "$objectType semantics=${MapSemantics.LWW}")
-    }
-
-=======
     validate(objectState)
->>>>>>> 529efd8d
     // object's site serials are still updated even if it is tombstoned, so always use the site serials received from the operation.
     // should default to empty map if site serials do not exist on the object state, so that any future operation may be applied to this object.
     siteTimeserials.clear()
