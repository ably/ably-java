--- conflicted
+++ resolved
@@ -41,7 +41,6 @@
   setChannelSerial(channelName, channelSerial)
 }
 
-<<<<<<< HEAD
 internal fun LiveObjectsAdapter.throwIfInvalidAccessApiConfiguration(channelName: String) {
   throwIfMissingChannelMode(channelName, ChannelMode.object_subscribe)
   throwIfInChannelState(channelName, arrayOf(ChannelState.detached, ChannelState.failed))
@@ -63,15 +62,6 @@
   }
 }
 
-internal enum class ProtocolMessageFormat(private val value: String) {
-  Msgpack("msgpack"),
-  Json("json");
-
-  override fun toString(): String = value
-}
-
-=======
->>>>>>> 529efd8d
 internal class Binary(val data: ByteArray) {
   override fun equals(other: Any?): Boolean {
     if (this === other) return true
