package io.ably.lib.objects.type.livemap

import io.ably.lib.objects.*
import io.ably.lib.objects.MapSemantics
import io.ably.lib.objects.ObjectMessage
import io.ably.lib.objects.ObjectOperation
import io.ably.lib.objects.ObjectState
import io.ably.lib.objects.type.BaseLiveObject
import io.ably.lib.objects.type.LiveObjectUpdate
import io.ably.lib.objects.type.ObjectType
import io.ably.lib.objects.type.map.LiveMap
import io.ably.lib.objects.type.map.LiveMapChange
import io.ably.lib.objects.type.map.LiveMapUpdate
import io.ably.lib.objects.type.map.LiveMapValue
import io.ably.lib.objects.type.noOp
import io.ably.lib.util.Log
import kotlinx.coroutines.runBlocking
import java.util.concurrent.ConcurrentHashMap
import java.util.AbstractMap

/**
 * Implementation of LiveObject for LiveMap.
 *
 * @spec RTLM1/RTLM2 - LiveMap implementation extends LiveObject
 */
internal class DefaultLiveMap private constructor(
  objectId: String,
  private val liveObjects: DefaultLiveObjects,
  internal val semantics: MapSemantics = MapSemantics.LWW
) : LiveMap, BaseLiveObject(objectId, ObjectType.Map) {

  override val tag = "LiveMap"

  /**
   * ConcurrentHashMap for thread-safe access from public APIs in LiveMap and LiveMapManager.
   */
  internal val data = ConcurrentHashMap<String, LiveMapEntry>()

  /**
   * LiveMapManager instance for managing LiveMap operations
   */
  private val liveMapManager = LiveMapManager(this)

  private val channelName = liveObjects.channelName
  private val adapter: LiveObjectsAdapter get() = liveObjects.adapter
  internal val objectsPool: ObjectsPool get() = liveObjects.objectsPool
  private val asyncScope get() = liveObjects.asyncScope

  override fun get(keyName: String): LiveMapValue? {
    adapter.throwIfInvalidAccessApiConfiguration(channelName) // RTLM5b, RTLM5c
    if (isTombstoned) {
      return null
    }
    data[keyName]?.let { liveMapEntry ->
      return liveMapEntry.getResolvedValue(objectsPool)
    }
    return null // RTLM5d1
  }

  override fun entries(): Iterable<Map.Entry<String, LiveMapValue>> {
    adapter.throwIfInvalidAccessApiConfiguration(channelName) // RTLM11b, RTLM11c

    return sequence<Map.Entry<String, LiveMapValue>> {
      for ((key, entry) in data.entries) {
        val value = entry.getResolvedValue(objectsPool) // RTLM11d, RTLM11d2
        value?.let {
          yield(AbstractMap.SimpleImmutableEntry(key, it))
        }
      }
    }.asIterable()
  }

  override fun keys(): Iterable<String> {
    val iterableEntries = entries()
    return sequence {
      for (entry in iterableEntries) {
        yield(entry.key) // RTLM12b
      }
    }.asIterable()
  }

  override fun values(): Iterable<LiveMapValue> {
    val iterableEntries = entries()
    return sequence {
      for (entry in iterableEntries) {
        yield(entry.value) // RTLM13b
      }
    }.asIterable()
  }

  override fun size(): Long {
    adapter.throwIfInvalidAccessApiConfiguration(channelName)
    return data.values.count { !it.isEntryOrRefTombstoned(objectsPool) }.toLong() // RTLM10d
  }

  override fun set(keyName: String, value: LiveMapValue) = runBlocking { setAsync(keyName, value) }

  override fun remove(keyName: String) = runBlocking { removeAsync(keyName) }

<<<<<<< HEAD
  override fun setAsync(keyName: String, value: LiveMapValue, callback: Callback<Void>) {
    asyncScope.launchWithVoidCallback(callback) { setAsync(keyName, value) }
  }

  override fun removeAsync(keyName: String, callback: Callback<Void>) {
    asyncScope.launchWithVoidCallback(callback) { removeAsync(keyName) }
=======
  override fun setAsync(keyName: String, value: Any, callback: ObjectsCallback<Void>) {
    TODO("Not yet implemented")
  }

  override fun removeAsync(keyName: String, callback: ObjectsCallback<Void>) {
    TODO("Not yet implemented")
>>>>>>> 7023ff6e
  }

  override fun validate(state: ObjectState) = liveMapManager.validate(state)

  override fun subscribe(listener: LiveMapChange.Listener): ObjectsSubscription {
    adapter.throwIfInvalidAccessApiConfiguration(channelName)
    return liveMapManager.subscribe(listener)
  }

  override fun unsubscribe(listener: LiveMapChange.Listener) = liveMapManager.unsubscribe(listener)

  override fun unsubscribeAll() = liveMapManager.unsubscribeAll()

  private suspend fun setAsync(keyName: String, value: LiveMapValue) {
    // Validate write API configuration
    adapter.throwIfInvalidWriteApiConfiguration(channelName)

    // Validate input parameters
    if (keyName.isEmpty()) {
      throw objectError("Map key should not be empty")
    }

    // Create ObjectMessage with the MAP_SET operation
    val msg = ObjectMessage(
      operation = ObjectOperation(
        action = ObjectOperationAction.MapSet,
        objectId = objectId,
        mapOp = ObjectMapOp(
          key = keyName,
          data = fromLiveMapValue(value)
        )
      )
    )

    // Publish the message
    liveObjects.publish(arrayOf(msg))
  }

  private suspend fun removeAsync(keyName: String) {
    // Validate write API configuration
    adapter.throwIfInvalidWriteApiConfiguration(channelName)

    // Validate input parameter
    if (keyName.isEmpty()) {
      throw objectError("Map key should not be empty")
    }

    // Create ObjectMessage with the MAP_REMOVE operation
    val msg = ObjectMessage(
      operation = ObjectOperation(
        action = ObjectOperationAction.MapRemove,
        objectId = objectId,
        mapOp = ObjectMapOp(key = keyName)
      )
    )

    // Publish the message
    liveObjects.publish(arrayOf(msg))
  }

  override fun applyObjectState(objectState: ObjectState, message: ObjectMessage): LiveMapUpdate {
    return liveMapManager.applyState(objectState, message.serialTimestamp)
  }

  override fun applyObjectOperation(operation: ObjectOperation, message: ObjectMessage) {
    liveMapManager.applyOperation(operation, message.serial, message.serialTimestamp)
  }

  override fun clearData(): LiveMapUpdate {
    return liveMapManager.calculateUpdateFromDataDiff(data.toMap(), emptyMap())
      .apply { data.clear() }
  }

  override fun notifyUpdated(update: LiveObjectUpdate) {
    if (update.noOp) {
      return
    }
    Log.v(tag, "Object $objectId updated: $update")
    liveMapManager.notify(update as LiveMapUpdate)
  }

  override fun onGCInterval() {
    data.entries.removeIf { (_, entry) -> entry.isEligibleForGc() }
  }

  companion object {
    /**
     * Creates a zero-value map object.
     * @spec RTLM4 - Returns LiveMap with empty map data
     */
    internal fun zeroValue(objectId: String, objects: DefaultLiveObjects): DefaultLiveMap {
      return DefaultLiveMap(objectId, objects)
    }

    /**
     * Creates an ObjectMap from map entries.
     */
    internal fun initialValue(entries: MutableMap<String, LiveMapValue>): MapCreatePayload {
      return MapCreatePayload(
        map = ObjectMap(
          semantics = MapSemantics.LWW,
          entries = entries.mapValues { (_, value) ->
            ObjectMapEntry(
              tombstone = false,
              data = fromLiveMapValue(value)
            )
          }
        )
      )
    }

    private fun fromLiveMapValue(value: LiveMapValue) : ObjectData {
      return when {
        value.isLiveMap || value.isLiveCounter -> ObjectData(objectId = (value.value as BaseLiveObject).objectId)
        else -> ObjectData(value = ObjectValue(value.value))
      }
    }
  }
}<|MERGE_RESOLUTION|>--- conflicted
+++ resolved
@@ -97,21 +97,12 @@
 
   override fun remove(keyName: String) = runBlocking { removeAsync(keyName) }
 
-<<<<<<< HEAD
-  override fun setAsync(keyName: String, value: LiveMapValue, callback: Callback<Void>) {
+  override fun setAsync(keyName: String, value: LiveMapValue, callback: ObjectsCallback<Void>) {
     asyncScope.launchWithVoidCallback(callback) { setAsync(keyName, value) }
   }
 
-  override fun removeAsync(keyName: String, callback: Callback<Void>) {
+  override fun removeAsync(keyName: String, callback: ObjectsCallback<Void>) {
     asyncScope.launchWithVoidCallback(callback) { removeAsync(keyName) }
-=======
-  override fun setAsync(keyName: String, value: Any, callback: ObjectsCallback<Void>) {
-    TODO("Not yet implemented")
-  }
-
-  override fun removeAsync(keyName: String, callback: ObjectsCallback<Void>) {
-    TODO("Not yet implemented")
->>>>>>> 7023ff6e
   }
 
   override fun validate(state: ObjectState) = liveMapManager.validate(state)
@@ -223,10 +214,32 @@
       )
     }
 
-    private fun fromLiveMapValue(value: LiveMapValue) : ObjectData {
+    private fun fromLiveMapValue(value: LiveMapValue): ObjectData {
       return when {
-        value.isLiveMap || value.isLiveCounter -> ObjectData(objectId = (value.value as BaseLiveObject).objectId)
-        else -> ObjectData(value = ObjectValue(value.value))
+        value.isLiveMap || value.isLiveCounter -> {
+          ObjectData(objectId = (value.value as BaseLiveObject).objectId)
+        }
+        value.isBoolean -> {
+          ObjectData(value = ObjectValue.Boolean(value.asBoolean))
+        }
+        value.isBinary -> {
+          ObjectData(value = ObjectValue.Binary(Binary(value.asBinary)))
+        }
+        value.isNumber -> {
+          ObjectData(value = ObjectValue.Number(value.asNumber))
+        }
+        value.isString -> {
+          ObjectData(value = ObjectValue.String(value.asString))
+        }
+        value.isJsonObject -> {
+          ObjectData(value = ObjectValue.JsonObject(value.asJsonObject))
+        }
+        value.isJsonArray -> {
+          ObjectData(value = ObjectValue.JsonArray(value.asJsonArray))
+        }
+        else -> {
+          throw IllegalArgumentException("Unsupported value type")
+        }
       }
     }
   }
