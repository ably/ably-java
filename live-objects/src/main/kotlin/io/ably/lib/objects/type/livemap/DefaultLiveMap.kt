--- conflicted
+++ resolved
@@ -13,11 +13,7 @@
 import io.ably.lib.objects.type.map.LiveMapUpdate
 import io.ably.lib.objects.type.noOp
 import io.ably.lib.types.Callback
-<<<<<<< HEAD
 import io.ably.lib.util.Log
-import java.util.AbstractMap
-=======
->>>>>>> 6d7f0fef
 import java.util.concurrent.ConcurrentHashMap
 import java.util.AbstractMap
 
@@ -112,7 +108,8 @@
     TODO("Not yet implemented")
   }
 
-<<<<<<< HEAD
+  override fun validate(state: ObjectState) = liveMapManager.validate(state)
+
   override fun subscribe(listener: LiveMapChange.Listener): ObjectsSubscription {
     return liveMapManager.subscribe(listener)
   }
@@ -122,11 +119,6 @@
   override fun unsubscribeAll() = liveMapManager.unsubscribeAll()
 
   override fun applyObjectState(objectState: ObjectState): LiveMapUpdate {
-=======
-  override fun validate(state: ObjectState) = liveMapManager.validate(state)
-
-  override fun applyObjectState(objectState: ObjectState): Map<String, String> {
->>>>>>> 6d7f0fef
     return liveMapManager.applyState(objectState)
   }
 
